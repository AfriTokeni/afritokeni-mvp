--- conflicted
+++ resolved
@@ -1,25 +1,6 @@
 @import url('https://fonts.googleapis.com/css2?family=Inter:wght@300;400;500;600;700&display=swap');
 @import "tailwindcss";
 @import 'leaflet/dist/leaflet.css';
-<<<<<<< HEAD
-
-/* Ensure Leaflet maps display properly */
-/* .leaflet-map-container {
-  height: 100% !important;
-  width: 100% !important;
-}
-
-.leaflet-container {
-  height: 100% !important;
-  width: 100% !important;
-  background: #f8f9fa;
-}
-
-.leaflet-tile-pane {
-  opacity: 1 !important;
-} */
-=======
->>>>>>> ed29f025
 
 @font-face {
   font-family: "JetBrains Mono";
