--- conflicted
+++ resolved
@@ -6,15 +6,12 @@
   History,
   User,
   MapPin,
-<<<<<<< HEAD
   Vote,
   Trophy,
 } from 'lucide-react';
-=======
   LayoutDashboard,
   Banknote,
 } from "lucide-react";
->>>>>>> 55b5f7b6
 import { RouteID } from '../types/routes';
 
 
@@ -43,7 +40,6 @@
         path: "/users/lightning",
         label: "Send Bitcoin",
         icon: Send,
-<<<<<<< HEAD
     },
     {
         id: "dao" as RouteID,
@@ -56,8 +52,6 @@
         path: "/users/leaderboard",
         label: "Leaderboard",
         icon: Trophy,
-=======
->>>>>>> 55b5f7b6
     },
     {
         id: "agents" as RouteID,
@@ -101,7 +95,6 @@
   {
     id: "lightning" as RouteID,
     path: "/users/lightning",
-<<<<<<< HEAD
     label: "Bitcoin",
     icon: Send,
   },
@@ -110,10 +103,8 @@
     path: "/users/dao",
     label: "DAO",
     icon: Vote,
-=======
     label: "Send Bitcoin",
     icon: Send,
->>>>>>> 55b5f7b6
   },
   {
     id: "agents" as RouteID,
