import type { 
  NotificationData, 
  User, 
  NotificationRequest, 
  NotificationResponse 
} from '../types/notification';

export class NotificationService {
  // Send notification - now calls server-side function securely
  static async sendNotification(user: User, notification: NotificationData): Promise<NotificationResponse> {
    try {
      console.log(`🔄 [CLIENT] Preparing to send notification to user ${user.id} for ${notification.type}`);

      // Create the request payload
      const request: NotificationRequest = {
        user,
        notification
      };

<<<<<<< HEAD
      console.log(`📡 [CLIENT] Calling serverless function...`);
=======
  // Send email notification using Resend API
  private static async sendEmailNotification(user: User, notification: NotificationData) {
    const startTime = Date.now();
    console.log(`🔄 [EMAIL] Starting notification send to ${user.email} (type: ${notification.type})`);
    
    try {
      // Use environment variables for API key
      const apiKey = import.meta.env.VITE_RESEND_API_KEY;
      const emailDomain = import.meta.env.VITE_EMAIL_FROM_DOMAIN || "afritokeni.com";
>>>>>>> e6284614
      
      // Call the server-side API endpoint
      const apiUrl = import.meta.env.VITE_API_URL || 'http://localhost:3001';
      const response = await fetch(`${apiUrl}/api/send-notification`, {
        method: 'POST',
        headers: {
          'Content-Type': 'application/json'
        },
        body: JSON.stringify(request)
      });

      if (!response.ok) {
        throw new Error(`HTTP error! status: ${response.status}`);
      }

      const result: NotificationResponse = await response.json();
      
      if (result.success) {
        console.log(`✅ [CLIENT] Notification sent successfully to user ${user.id} for ${notification.type}`);
        if (result.results?.email?.id) {
          console.log(`📧 [CLIENT] Email sent with ID: ${result.results.email.id}`);
        }
        if (result.results?.sms?.simulated) {
          console.log(`📱 [CLIENT] SMS simulated for: ${result.results.sms.phone}`);
        }
      } else {
        console.error(`❌ [CLIENT] Notification failed: ${result.message}`);
      }

      return result;
      
    } catch (error) {
      console.error('Failed to send notification:', error);
      
      // Fallback to local simulation for development
      this.simulateNotification(user, notification);
      
      return { 
        success: false, 
        message: error instanceof Error ? error.message : 'Unknown error',
        error: error instanceof Error ? error.message : String(error)
      };
    }
  }

  // Fallback simulation for development
  private static simulateNotification(user: User, notification: NotificationData) {
    console.log(`� [SIMULATED] Email to ${user.email}: ${notification.type}`);
    if (user.phone) {
      const smsMessage = this.generateSMSContent(user, notification);
      console.log(`� [SIMULATED] SMS to ${user.phone}: ${smsMessage}`);
    }
  }



  // Generate SMS content based on notification type
  private static generateSMSContent(user: User, notification: NotificationData): string {
    const name = user.firstName || 'User';
    
    switch (notification.type) {
      case 'deposit':
        return `AfriTokeni: Hi ${name}, your deposit of ${notification.amount} ${notification.currency} is confirmed. Balance updated. ID: ${notification.transactionId}`;

      case 'withdrawal':
        return `AfriTokeni: Hi ${name}, withdrawal of ${notification.amount} ${notification.currency} processed. Collect from agent. ID: ${notification.transactionId}`;

      case 'bitcoin_exchange':
        return `AfriTokeni: Hi ${name}, Bitcoin exchange ${notification.amount} BTC ${notification.status}. ${notification.agentName ? `Agent: ${notification.agentName}` : `ID: ${notification.transactionId}`}`;

      case 'kyc_update':
        return `AfriTokeni: Hi ${name}, KYC status: ${notification.status}. ${notification.message || 'Check dashboard for details.'}`;

      case 'agent_match':
        return `AfriTokeni: Hi ${name}, agent found: ${notification.agentName}. Amount: ${notification.amount} ${notification.currency}. Contact soon.`;

      default:
        return `AfriTokeni: Hi ${name}, ${notification.message || 'account updated'}. Check your dashboard.`;
    }
  }

<<<<<<< HEAD


=======
>>>>>>> e6284614
  // Bulk notifications for multiple users
  static async sendBulkNotifications(users: User[], notification: NotificationData) {
    const promises = users.map(user => this.sendNotification(user, notification));
    await Promise.allSettled(promises);
  }

  // Send notification to specific user by ID (requires user lookup)
  static async sendNotificationToUser(userId: string, notification: NotificationData, getUserById: (userIdParam: string) => Promise<User | null>) {
    const user = await getUserById(userId);
    if (user) {
      return await this.sendNotification(user, notification);
    }
    return { success: false, message: 'User not found', error: 'USER_NOT_FOUND' };
  }
}<|MERGE_RESOLUTION|>--- conflicted
+++ resolved
@@ -17,9 +17,6 @@
         notification
       };
 
-<<<<<<< HEAD
-      console.log(`📡 [CLIENT] Calling serverless function...`);
-=======
   // Send email notification using Resend API
   private static async sendEmailNotification(user: User, notification: NotificationData) {
     const startTime = Date.now();
@@ -29,7 +26,7 @@
       // Use environment variables for API key
       const apiKey = import.meta.env.VITE_RESEND_API_KEY;
       const emailDomain = import.meta.env.VITE_EMAIL_FROM_DOMAIN || "afritokeni.com";
->>>>>>> e6284614
+
       
       // Call the server-side API endpoint
       const apiUrl = import.meta.env.VITE_API_URL || 'http://localhost:3001';
@@ -110,12 +107,6 @@
         return `AfriTokeni: Hi ${name}, ${notification.message || 'account updated'}. Check your dashboard.`;
     }
   }
-
-<<<<<<< HEAD
-
-
-=======
->>>>>>> e6284614
   // Bulk notifications for multiple users
   static async sendBulkNotifications(users: User[], notification: NotificationData) {
     const promises = users.map(user => this.sendNotification(user, notification));
