/**
 * SMS Command Processor
 * Processes incoming SMS commands and returns appropriate responses
 */

import { getSMSGateway } from './africasTalkingSMSGateway';
import { SMSDataAdapter } from './smsDataAdapter';
import { SMSLightningCommands } from './smsLightningCommands';
import { getCurrencyFromPhone } from '../utils/africanPhoneNumbers';
import { AfricanCurrency } from '../types/currency';

export interface SMSCommand {
  phoneNumber: string;
  message: string;
  timestamp: Date;
  sessionId?: string;
}

export interface SMSCommandResponse {
  success: boolean;
  reply: string;
  requiresConfirmation?: boolean;
  confirmationCode?: string;
  pendingAction?: any;
}

export class SMSCommandProcessor {
  private smsGateway: ReturnType<typeof getSMSGateway>;

  constructor() {
    this.smsGateway = getSMSGateway();
  }

  /**
   * Process incoming SMS command
   */
  async processCommand(command: SMSCommand): Promise<SMSCommandResponse> {
    const { phoneNumber, message } = command;
    const normalizedMessage = message.trim().toUpperCase();

    try {
      // Registration command
      if (normalizedMessage.startsWith('REG ')) {
        return await this.handleRegistration(phoneNumber, message);
      }

      // Balance check
      if (normalizedMessage === 'BAL' || normalizedMessage === 'BALANCE') {
        return await this.handleBalanceCheck(phoneNumber);
      }

      // Bitcoin balance
      if (normalizedMessage === 'BTC BAL' || normalizedMessage === 'BTC BALANCE') {
        return await this.handleBitcoinBalance(phoneNumber);
      }

      // Bitcoin rate
      if (normalizedMessage.startsWith('BTC RATE')) {
        return await this.handleBitcoinRate(message);
      }

      // Send money
      if (normalizedMessage.startsWith('SEND ')) {
        return await this.handleSendMoney(phoneNumber, message);
      }

      // Bitcoin buy
      if (normalizedMessage.startsWith('BTC BUY ')) {
        return await this.handleBitcoinBuy(phoneNumber, message);
      }

      // Bitcoin sell
      if (normalizedMessage.startsWith('BTC SELL ')) {
        return await this.handleBitcoinSell(phoneNumber, message);
      }

      // Bitcoin send (unified - auto-routes between Lightning/on-chain)
      if (normalizedMessage.startsWith('BTC SEND ')) {
        return await this.handleBitcoinSend(phoneNumber, message);
      }

      // Withdraw
      if (normalizedMessage.startsWith('WITHDRAW ') || normalizedMessage.startsWith('WD ')) {
        return await this.handleWithdraw(phoneNumber, message);
      }

      // Confirmation
      if (normalizedMessage.startsWith('CONFIRM ')) {
        return await this.handleConfirmation(phoneNumber, message);
      }

      // Lightning Network commands
      if (normalizedMessage === 'LN' || normalizedMessage === 'LIGHTNING') {
        const response = await SMSLightningCommands.processCommand({
          command: 'LN',
          phoneNumber,
          params: [],
        });
        return { success: response.success, reply: response.message };
      }

      if (normalizedMessage.startsWith('LN SEND ')) {
        const parts = message.trim().split(' ');
        const response = await SMSLightningCommands.processCommand({
          command: 'LN SEND',
          phoneNumber,
          params: parts,
        });
        return { success: response.success, reply: response.message };
      }

      if (normalizedMessage.startsWith('LN INVOICE ')) {
        const parts = message.trim().split(' ');
        const response = await SMSLightningCommands.processCommand({
          command: 'LN INVOICE',
          phoneNumber,
          params: parts,
        });
        return { success: response.success, reply: response.message };
      }

      if (normalizedMessage.startsWith('LN PAY ')) {
        const parts = message.trim().split(' ');
        const response = await SMSLightningCommands.processCommand({
          command: 'LN PAY',
          phoneNumber,
          params: parts,
        });
        return { success: response.success, reply: response.message };
      }

      // DAO Governance - Check AFRI balance
      if (normalizedMessage === 'AFRI' || normalizedMessage === 'AFRI BAL') {
        return await this.handleAfriBalance(phoneNumber);
      }

      // DAO Governance - Vote on proposal
      if (normalizedMessage.startsWith('VOTE ')) {
        return await this.handleVote(phoneNumber, message);
      }

      // DAO Governance - List proposals
      if (normalizedMessage === 'PROPOSALS' || normalizedMessage === 'DAO') {
        return await this.handleProposals();
      }

      // Help
      if (normalizedMessage === 'HELP' || normalizedMessage === '*AFRI#') {
        return this.handleHelp();
      }

      // Transaction history
      if (normalizedMessage === 'HISTORY' || normalizedMessage === 'TXN') {
        return await this.handleHistory(phoneNumber);
      }

      // Unknown command
      return {
        success: false,
        reply: 'Invalid command. Send HELP or *AFRI# for available commands.',
      };
    } catch (error) {
      console.error('Command processing error:', error);
      return {
        success: false,
        reply: 'An error occurred processing your request. Please try again or contact support.',
      };
    }
  }

  /**
   * Handle user registration
   * Format: REG [Name]
   */
  private async handleRegistration(phoneNumber: string, message: string): Promise<SMSCommandResponse> {
    const parts = message.trim().split(' ');
    if (parts.length < 2) {
      return {
        success: false,
        reply: 'Invalid format. Use: REG [Your Name]\nExample: REG John Doe',
      };
    }

    const name = parts.slice(1).join(' ');
    
    // Check if user already exists
    const existingUser = await SMSDataAdapter.getUserByPhone(phoneNumber);
    if (existingUser) {
      return {
        success: false,
        reply: `Welcome back, ${existingUser.firstName} ${existingUser.lastName}! You are already registered. Send HELP for commands.`,
      };
    }

    // Create new user
    await SMSDataAdapter.createUser(phoneNumber, name);

    return {
      success: true,
      reply: `Welcome to AfriTokeni, ${name}! Your account is ready. Send BAL to check balance or HELP for all commands.`,
    };
  }

  /**
   * Handle balance check
   */
  private async handleBalanceCheck(phoneNumber: string): Promise<SMSCommandResponse> {
    const user = await SMSDataAdapter.getUserByPhone(phoneNumber);
    if (!user) {
      return {
        success: false,
        reply: 'Account not found. Register with: REG [Your Name]',
      };
    }

    const { amount, currency } = await SMSDataAdapter.getBalance(user.id, phoneNumber);
    const formattedBalance = amount.toLocaleString();

    return {
      success: true,
      reply: `AfriTokeni Balance:\n${formattedBalance} ${currency}\n\nSend HELP for more options.`,
    };
  }

  /**
   * Handle Bitcoin balance check
   */
  private async handleBitcoinBalance(phoneNumber: string): Promise<SMSCommandResponse> {
    const user = await SMSDataAdapter.getUserByPhone(phoneNumber);
    if (!user) {
      return {
        success: false,
        reply: 'Account not found. Register with: REG [Your Name]',
      };
    }

    const btcBalance = await SMSDataAdapter.getBitcoinBalance(user.id);
    const currency = getCurrencyFromPhone(phoneNumber) || 'UGX';
    const rate = await SMSDataAdapter.getBitcoinRate(currency as AfricanCurrency);
    const ugxValue = btcBalance * rate;

    return {
      success: true,
      reply: `Bitcoin Balance:\n${btcBalance.toFixed(8)} BTC\n≈ ${ugxValue.toLocaleString()} ${currency}\n\nRate: 1 BTC = ${rate.toLocaleString()} ${currency}`,
    };
  }

  /**
   * Handle Bitcoin rate check
   * Format: BTC RATE [CURRENCY]
   */
  private async handleBitcoinRate(message: string): Promise<SMSCommandResponse> {
    const parts = message.trim().toUpperCase().split(' ');
    const currency = parts.length > 2 ? parts[2] : 'UGX';

    try {
      const rate = await SMSDataAdapter.getBitcoinRate(currency as AfricanCurrency);
      return {
        success: true,
        reply: `Bitcoin Rate:\n1 BTC = ${rate.toLocaleString()} ${currency}\n\nLast updated: ${new Date().toLocaleTimeString()}`,
      };
    } catch (error) {
      return {
        success: false,
        reply: `Unable to fetch rate for ${currency}. Try: BTC RATE UGX`,
      };
    }
  }

  /**
   * Handle send money
   * Format: SEND [Phone] [Amount]
   */
  private async handleSendMoney(phoneNumber: string, message: string): Promise<SMSCommandResponse> {
    const parts = message.trim().split(' ');
    if (parts.length < 3) {
      return {
        success: false,
        reply: 'Invalid format. Use: SEND [Phone] [Amount]\nExample: SEND +256700123456 5000',
      };
    }

    const recipientPhone = parts[1];
    const amount = parseFloat(parts[2]);

    if (isNaN(amount) || amount <= 0) {
      return {
        success: false,
        reply: 'Invalid amount. Please enter a valid number.',
      };
    }

    const sender = await SMSDataAdapter.getUserByPhone(phoneNumber);
    if (!sender) {
      return {
        success: false,
        reply: 'Account not found. Register with: REG [Your Name]',
      };
    }

    const recipient = await SMSDataAdapter.getUserByPhone(recipientPhone);
    if (!recipient) {
      return {
        success: false,
        reply: 'Recipient not found. They need to register first.',
      };
    }

    // Check balance
    const { amount: balance, currency } = await SMSDataAdapter.getBalance(sender.id, phoneNumber);
    if (balance < amount) {
      return {
        success: false,
        reply: `Insufficient balance. Your balance: ${balance.toLocaleString()} UGX`,
      };
    }

    // Process transfer
    await SMSDataAdapter.transferMoney(sender.id, recipient.id, amount, currency);

    // Send notifications
    await this.smsGateway.sendTransactionNotification(
      phoneNumber,
      'sent',
      amount,
      'UGX',
      balance - amount
    );

    await this.smsGateway.sendTransactionNotification(
      recipientPhone,
      'received',
      amount,
      'UGX',
      (await SMSDataAdapter.getBalance(recipient.id)).amount
    );

    return {
      success: true,
      reply: `Sent ${amount.toLocaleString()} ${currency} to ${recipient.firstName} ${recipient.lastName}. New balance: ${(balance - amount).toLocaleString()} ${currency}`,
    };
  }

  /**
   * Handle Bitcoin buy with dynamic fee confirmation
   * Format: BTC BUY [Amount] [Currency]
   */
  private async handleBitcoinBuy(phoneNumber: string, message: string): Promise<SMSCommandResponse> {
    const parts = message.trim().toUpperCase().split(' ');
    if (parts.length < 3) {
      return {
        success: false,
        reply: 'Invalid format. Use: BTC BUY [Amount] [Currency]\nExample: BTC BUY 100000 UGX',
      };
    }

    const amount = parseFloat(parts[2]);
    const currency = parts.length > 3 ? parts[3] : 'UGX';

    if (isNaN(amount) || amount <= 0) {
      return {
        success: false,
        reply: 'Invalid amount. Please enter a valid number.',
      };
    }

    const user = await SMSDataAdapter.getUserByPhone(phoneNumber);
    if (!user) {
      return {
        success: false,
        reply: 'Account not found. Register with: REG [Your Name]',
      };
    }

    // Calculate fee (simplified - 2.5% standard fee)
    const feePercent = 2.5;
    const feeAmount = amount * (feePercent / 100);
    const total = amount + feeAmount;

    const confirmationCode = this.generateConfirmationCode();
    const expiresAt = new Date(Date.now() + 5 * 60 * 1000); // 5 minutes

    // Store pending transaction
    await SMSDataAdapter.storePendingTransaction({
      userId: user.id,
      type: 'bitcoin_buy',
      amount,
      currency: currency as AfricanCurrency,
      fee: feePercent,
      confirmationCode,
      expiresAt,
    });

    return {
      success: true,
      requiresConfirmation: true,
      confirmationCode,
      reply: `Bitcoin Purchase Quote:\nAmount: ${amount.toLocaleString()} ${currency}\nFee: ${feePercent}%\nTotal: ${total.toLocaleString()} ${currency}\n\nReply: CONFIRM ${confirmationCode}\nExpires in 5 minutes`,
    };
  }

  /**
   * Handle Bitcoin send (unified - auto-routes between Lightning/on-chain)
   * Format: BTC SEND [Phone] [Amount] [Currency]
   */
  private async handleBitcoinSend(phoneNumber: string, message: string): Promise<SMSCommandResponse> {
    const parts = message.trim().split(' ');
    if (parts.length < 4) {
      return {
        success: false,
        reply: 'Format: BTC SEND [Phone] [Amount] [Currency]\nExample: BTC SEND +234... 5000 NGN',
      };
    }

    const recipientPhone = parts[2];
    const amount = parseFloat(parts[3]);
    const currency = (parts[4] || getCurrencyFromPhone(phoneNumber)) as AfricanCurrency;

    if (isNaN(amount) || amount <= 0) {
      return {
        success: false,
        reply: 'Invalid amount. Please enter a valid number.',
      };
    }

    const user = await SMSDataAdapter.getUserByPhone(phoneNumber);
    if (!user) {
      return {
        success: false,
        reply: 'Account not found. Register with: REG [Your Name]',
      };
    }

    // Import routing service dynamically to avoid circular deps
    const { BitcoinRoutingService } = await import('./bitcoinRoutingService');
    
    // Decide routing method automatically
    const routing = await BitcoinRoutingService.decideRouting({
      amount,
      currency,
    });

    // Execute transfer with auto-routing
    try {
      const transfer = await BitcoinRoutingService.executeTransfer({
        fromUserId: user.id,
        toUserId: recipientPhone,
        amount,
        currency,
        urgency: 'instant',
      });

      const method = routing.method === 'lightning' ? '⚡ Instant' : '🔗 On-chain';
      const time = routing.method === 'lightning' ? '< 1 second' : routing.estimatedTime;
      
      return {
        success: true,
        reply: `${method} Bitcoin Transfer Complete!\n\nSent: ${amount.toLocaleString()} ${currency}\nTo: ${recipientPhone}\nFee: ~$${(routing.estimatedFee * 50000).toFixed(2)}\nTime: ${time}\n\nTx: ${transfer.txHash || transfer.invoice?.substring(0, 20) + '...'}`,
      };
    } catch (error) {
      return {
        success: false,
        reply: `Transfer failed: ${error instanceof Error ? error.message : 'Unknown error'}`,
      };
    }
  }

  /**
   * Handle Bitcoin sell with dynamic fee confirmation
   */
  private async handleBitcoinSell(phoneNumber: string, message: string): Promise<SMSCommandResponse> {
    const parts = message.trim().toUpperCase().split(' ');
    if (parts.length < 3) {
      return {
        success: false,
        reply: 'Invalid format. Use: BTC SELL [Amount] [Currency]\nExample: BTC SELL 0.001 BTC',
      };
    }

    const amount = parseFloat(parts[2]);
    const currency = parts.length > 3 ? parts[3] : 'UGX';

    const user = await SMSDataAdapter.getUserByPhone(phoneNumber);
    if (!user) {
      return {
        success: false,
        reply: 'Account not found. Register with: REG [Your Name]',
      };
    }

    // Calculate fee (simplified - 2.5% standard fee)
    const feePercent = 2.5;
    const youReceive = amount * (1 - feePercent / 100);

    const confirmationCode = this.generateConfirmationCode();

    return {
      success: true,
      requiresConfirmation: true,
      confirmationCode,
      reply: `Bitcoin Sale Quote:\nAmount: ${amount} BTC\nFee: ${feePercent}%\nYou receive: ${youReceive.toFixed(8)} BTC worth in ${currency}\n\nReply: CONFIRM ${confirmationCode}\nExpires in 5 minutes`,
    };
  }

  /**
   * Handle withdrawal request
   */
  private async handleWithdraw(phoneNumber: string, message: string): Promise<SMSCommandResponse> {
    const parts = message.trim().split(' ');
    if (parts.length < 2) {
      return {
        success: false,
        reply: 'Invalid format. Use: WITHDRAW [Amount]\nExample: WITHDRAW 50000',
      };
    }

    const amount = parseFloat(parts[1]);

    if (isNaN(amount) || amount <= 0) {
      return {
        success: false,
        reply: 'Invalid amount. Please enter a valid number.',
      };
    }

    const user = await SMSDataAdapter.getUserByPhone(phoneNumber);
    if (!user) {
      return {
        success: false,
        reply: 'Account not found. Register with: REG [Your Name]',
      };
    }

    const { amount: balance } = await SMSDataAdapter.getBalance(user.id, phoneNumber);
    if (balance < amount) {
      return {
        success: false,
        reply: `Insufficient balance. Your balance: ${balance.toLocaleString()} UGX`,
      };
    }

    // Generate withdrawal code
    const withdrawalCode = this.generateWithdrawalCode();

    // Create withdrawal request
    await SMSDataAdapter.createWithdrawalRequest({
      userId: user.id,
      amount,
      currency: 'UGX',
      code: withdrawalCode,
    });

    // Send withdrawal code
    await this.smsGateway.sendWithdrawalCode(phoneNumber, withdrawalCode, amount, 'UGX');

    return {
      success: true,
      reply: `Withdrawal request created. Check your SMS for the withdrawal code. Show this code to any AfriTokeni agent to collect ${amount.toLocaleString()} UGX.`,
    };
  }

  /**
   * Handle confirmation of pending transactions
   */
  private async handleConfirmation(phoneNumber: string, message: string): Promise<SMSCommandResponse> {
    const parts = message.trim().toUpperCase().split(' ');
    if (parts.length < 2) {
      return {
        success: false,
        reply: 'Invalid format. Use: CONFIRM [Code]',
      };
    }

    const code = parts[1];

    const user = await SMSDataAdapter.getUserByPhone(phoneNumber);
    if (!user) {
      return {
        success: false,
        reply: 'Account not found.',
      };
    }

    // Retrieve and execute pending transaction
    const pending = await SMSDataAdapter.getPendingTransaction(user.id, code);
    if (!pending) {
      return {
        success: false,
        reply: 'Invalid or expired confirmation code.',
      };
    }

    // Execute the transaction based on type
    // This would integrate with actual Bitcoin/payment processing
    await SMSDataAdapter.executePendingTransaction(pending.id);

    return {
      success: true,
      reply: `Transaction confirmed! Your ${pending.type} of ${pending.amount} ${pending.currency} is being processed.`,
    };
  }

  /**
   * Handle help command
   */
  private handleHelp(): SMSCommandResponse {
    return {
      success: true,
      reply: `AfriTokeni Commands:
REG [Name] - Register
BAL - Check balance
SEND [Phone] [Amount] - Send money
WITHDRAW [Amount] - Withdraw cash

Bitcoin:
BTC BAL - Bitcoin balance
BTC RATE [Currency] - BTC rate
BTC BUY [Amount] [Currency] - Buy BTC
BTC SELL [Amount] - Sell BTC
BTC SEND [Phone] [Amount] [Currency] - Send BTC (auto-optimized)
<<<<<<< HEAD

DAO Governance:
AFRI - Check AFRI token balance
PROPOSALS - List active proposals
VOTE [YES/NO] [PROP-ID] - Vote on proposal
=======
>>>>>>> 55b5f7b6

HISTORY - Recent transactions
HELP - Show this menu`,
    };
  }
  /**
   * Handle transaction history
   */
  private async handleHistory(phoneNumber: string): Promise<SMSCommandResponse> {
    const user = await SMSDataAdapter.getUserByPhone(phoneNumber);
    if (!user) {
      return {
        success: false,
        reply: 'Account not found.',
      };
    }

    const transactions = await SMSDataAdapter.getRecentTransactions(user.id, 5);

    if (transactions.length === 0) {
      return {
        success: true,
        reply: 'No recent transactions.',
      };
    }

    let reply = 'Recent Transactions:\n';
    transactions.forEach((txn: any, index: number) => {
      reply += `${index + 1}. ${txn.type} ${txn.amount} ${txn.currency} - ${new Date(txn.timestamp).toLocaleDateString()}\n`;
    });

    return {
      success: true,
      reply,
    };
  }

  /**
   * Generate confirmation code
   */
  private generateConfirmationCode(): string {
    return Math.floor(100000 + Math.random() * 900000).toString();
  }

  /**
   * Generate withdrawal code
   */
  private generateWithdrawalCode(): string {
    return `WD-${Math.floor(100000 + Math.random() * 900000)}`;
  }

  /**
   * Handle AFRI token balance check
   */
  private async handleAfriBalance(phoneNumber: string): Promise<SMSCommandResponse> {
    const user = await SMSDataAdapter.getUserByPhone(phoneNumber);
    if (!user) {
      return {
        success: false,
        reply: 'Account not found. Register with: REG [Your Name]',
      };
    }

    // Import dynamically to avoid circular deps
    const { AfriTokenService } = await import('./afriTokenService');
    const balance = await AfriTokenService.getBalance(user.id);

    return {
      success: true,
      reply: `🪙 AFRI Token Balance

Total: ${balance.balance.toLocaleString()} AFRI

Earned from:
- Transactions: ${balance.earned.transactions.toLocaleString()}
- Agent Activity: ${balance.earned.agentActivity.toLocaleString()}
- Referrals: ${balance.earned.referrals.toLocaleString()}
- Staking: ${balance.earned.staking.toLocaleString()}

Locked in votes: ${balance.locked.toLocaleString()}

Send PROPOSALS to see active votes`,
    };
  }

  /**
   * Handle voting on proposals
   * Format: VOTE [YES/NO/ABSTAIN] [PROPOSAL-ID]
   */
  private async handleVote(phoneNumber: string, message: string): Promise<SMSCommandResponse> {
    const parts = message.trim().toUpperCase().split(' ');
    if (parts.length < 3) {
      return {
        success: false,
        reply: 'Format: VOTE [YES/NO/ABSTAIN] [PROPOSAL-ID]\nExample: VOTE YES PROP-001',
      };
    }

    const choice = parts[1].toLowerCase();
    const proposalId = parts[2];

    if (!['yes', 'no', 'abstain'].includes(choice)) {
      return {
        success: false,
        reply: 'Invalid choice. Use: YES, NO, or ABSTAIN',
      };
    }

    const user = await SMSDataAdapter.getUserByPhone(phoneNumber);
    if (!user) {
      return {
        success: false,
        reply: 'Account not found. Register with: REG [Your Name]',
      };
    }

    // Import services
    const { AfriTokenService } = await import('./afriTokenService');
    const { GovernanceService } = await import('./governanceService');

    const balance = await AfriTokenService.getBalance(user.id);
    
    if (balance.balance === 0) {
      return {
        success: false,
        reply: 'You need AFRI tokens to vote. Earn tokens by using AfriTokeni!',
      };
    }

    try {
      await GovernanceService.vote(proposalId, user.id, choice as 'yes' | 'no' | 'abstain', balance.balance);

      return {
        success: true,
        reply: `✓ Vote Recorded!

Proposal: ${proposalId}
Your vote: ${choice.toUpperCase()}
Voting power: ${balance.balance.toLocaleString()} AFRI

Send PROPOSALS to see results`,
      };
    } catch (error) {
      return {
        success: false,
        reply: `Failed to vote: ${error instanceof Error ? error.message : 'Unknown error'}`,
      };
    }
  }

  /**
   * Handle listing active proposals
   */
  private async handleProposals(): Promise<SMSCommandResponse> {
    const { GovernanceService } = await import('./governanceService');
    const proposals = await GovernanceService.getActiveProposals();

    if (proposals.length === 0) {
      return {
        success: true,
        reply: 'No active proposals at the moment.',
      };
    }

    let reply = '📋 Active Proposals:\n\n';
    
    proposals.slice(0, 3).forEach((proposal, index) => {
      const totalVotes = proposal.votes.yes + proposal.votes.no;
      const yesPercent = totalVotes > 0 ? Math.round((proposal.votes.yes / totalVotes) * 100) : 0;
      
      reply += `${index + 1}. ${proposal.id}\n`;
      reply += `${proposal.title}\n`;
      reply += `YES: ${yesPercent}% | NO: ${100 - yesPercent}%\n`;
      reply += `Vote: VOTE YES ${proposal.id}\n\n`;
    });

    if (proposals.length > 3) {
      reply += `...and ${proposals.length - 3} more\n`;
    }

    return {
      success: true,
      reply: reply.trim(),
    };
  }
}<|MERGE_RESOLUTION|>--- conflicted
+++ resolved
@@ -618,14 +618,11 @@
 BTC BUY [Amount] [Currency] - Buy BTC
 BTC SELL [Amount] - Sell BTC
 BTC SEND [Phone] [Amount] [Currency] - Send BTC (auto-optimized)
-<<<<<<< HEAD
 
 DAO Governance:
 AFRI - Check AFRI token balance
 PROPOSALS - List active proposals
 VOTE [YES/NO] [PROP-ID] - Vote on proposal
-=======
->>>>>>> 55b5f7b6
 
 HISTORY - Recent transactions
 HELP - Show this menu`,
