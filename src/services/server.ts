

// ========================================
// AfriTokeni SMS & USSD Webhook Server (TypeScript)
// ========================================
// This server acts as a webhook between:
// 1. Juno datastore (handled by DataService)
// 2. AfricasTalking SMS & USSD API
// 
// Architecture:
// - DataService handles all Juno datastore operations
// - This server handles SMS sending/receiving and USSD interactions
// - All transaction/balance data persists in Juno
// 
// PIN Management Integration:
// - Direct integration with DataService for PIN operations
// - PINs stored in users collection in Juno
// - Users with existing PINs go directly to main menu
// - New users must set up PIN before accessing services
// ========================================

import express from 'express';
import cors from 'cors';
import bodyParser from 'body-parser';
import dotenv from 'dotenv';
import AfricasTalking from 'africastalking';
import { WebhookDataService as DataService } from './webHookServices.js';





dotenv.config();

// Types for our server
interface USSDSession {
  sessionId: string;
  phoneNumber: string;
  currentMenu: 'pin_check' | 'pin_setup' | 'main' | 'send_money' | 'withdraw' | 'check_balance';
  data: {
    amount?: number;
    withdrawAmount?: number;
    availableBalance?: number;
    withdrawFee?: number;
    availableAgents?: any[];
    selectedAgent?: any;
    withdrawalCode?: string;
    transactionId?: string;
    pinAttempts?: number;
    recipientPhoneNumber?: string;
    [key: string]: any;
  };
  step: number;
  lastActivity: number;
  
  isExpired(): boolean;
  updateActivity(): void;
}

interface VerificationData {
  code: string;
  userId: string;
  timestamp: number;
}

// AfricasTalking configuration
const credentials = {
    username: process.env.VITE_AT_USERNAME || "",
    apiKey: process.env.VITE_AT_API_KEY || ""
};
const africastalking = AfricasTalking(credentials);
const sms = africastalking.SMS;

const app = express();
const PORT = process.env.VITE_PORT || 3001;

// Middleware
app.use(cors());
app.use(bodyParser.json());
app.use(bodyParser.urlencoded({ extended: true }));

// In-memory storage for verification codes and USSD sessions
const verificationCodes = new Map<string, VerificationData>();
const ussdSessions = new Map<string, USSDSession>();

// USSD Session Management Class
class USSDSessionImpl implements USSDSession {
  sessionId: string;
  phoneNumber: string;
  currentMenu: 'pin_check' | 'pin_setup' | 'main' | 'send_money' | 'withdraw' | 'check_balance';
  data: Record<string, any>;
  step: number;
  lastActivity: number;

  constructor(sessionId: string, phoneNumber: string) {
    this.sessionId = sessionId;
    this.phoneNumber = phoneNumber.replace('+', '');
    this.currentMenu = 'pin_check'; // Start with PIN check
    this.data = {};
    this.step = 0;
    this.lastActivity = Date.now();
  }
  
  isExpired(): boolean {
    return Date.now() - this.lastActivity > 180000; // 3 minutes
  }
  
  updateActivity(): void {
    this.lastActivity = Date.now();
  }
}

function getOrCreateSession(sessionId: string, phoneNumber: string): USSDSession {
  const cleanPhoneNumber = phoneNumber.replace('+', '');
  if (!ussdSessions.has(sessionId) || ussdSessions.get(sessionId)!.isExpired()) {
    ussdSessions.set(sessionId, new USSDSessionImpl(sessionId, cleanPhoneNumber));
  }
  const session = ussdSessions.get(sessionId)!;
  session.updateActivity();
  return session;
}

// USSD Response helpers
function continueSession(message: string): string {
  return `CON ${message}`;
}

function endSession(message: string): string {
  return `END ${message}`;
}

// Cleanup expired codes and sessions every minute
setInterval(() => {
  const now = Date.now();
  
  // Clean verification codes
  for (const [key, value] of verificationCodes.entries()) {
    if (now - value.timestamp > 10 * 60 * 1000) { // 10 minutes expiry
      verificationCodes.delete(key);
    }
  }
  
  // Clean expired USSD sessions
  for (const [sessionId, session] of ussdSessions.entries()) {
    if (session.isExpired()) {
      ussdSessions.delete(sessionId);
      console.log(`🧹 Cleaned up expired USSD session: ${sessionId}`);
    }
  }
}, 60000);



// Helper functions for PIN management (integrated with DataService)
async function hasUserPin(phoneNumber: string): Promise<boolean> {
  try {
    console.log(`Checking if user has PIN for: ${phoneNumber}`);
    const userPin = await DataService.getUserPin(`+${phoneNumber}`);
    console.log(`PIN check result for ${phoneNumber}:`, userPin ? 'PIN found' : 'No PIN found');
    return userPin !== null && userPin.isSet;
  } catch (error) {
    console.error('Error checking user PIN:', error);
    return false;
  }
}

async function setUserPin(phoneNumber: string, pin: string): Promise<boolean> {
    console.log(`Setting PIN for ${phoneNumber}`);
  try {
    const success = await DataService.createOrUpdateUserPin(`+${phoneNumber}`, pin);
    if (success) {
      console.log(`✅ PIN set successfully for ${phoneNumber}`);
    } else {
      console.error(`❌ Failed to set PIN for ${phoneNumber}`);
    }
    return success;
  } catch (error) {
    console.error('Error setting user PIN:', error);
    return false;
  }
}

async function verifyUserPin(phoneNumber: string, pin: string): Promise<boolean> {
    console.log(`Verifying PIN for ${phoneNumber} ${pin}`);
  try {
    const userPin = await DataService.getUserPin(`+${phoneNumber}`);
    return userPin !== null && userPin.pin === pin;
  } catch (error) {
    console.error('Error verifying user PIN:', error);
    return false;
  }
}

// Get user balance from DataService
async function getUserBalance(phoneNumber: string): Promise<number | null> {
  try {
    console.log(`Getting balance for user: ${phoneNumber}`);
    const balance = await DataService.getUserBalance(`+${phoneNumber}`);
    
    if (balance) {
      console.log(`✅ Balance retrieved: UGX ${balance.balance}`);
      return balance.balance;
    } else {
      console.log(`ℹ️ No balance found for ${phoneNumber}, defaulting to 0`);
      return 0; // Default balance if none found
    }
  } catch (error) {
    console.error('Error getting user balance:', error);
    return null;
  }
}

// SMS notification helper
async function sendSMSNotification(phoneNumber: string, message: string): Promise<any> {
  console.log(`📱 Sending SMS notification to ${phoneNumber}: ${message}`);
  try {
    const response = await sms.send({
      to: phoneNumber.startsWith('+') ? phoneNumber : `+${phoneNumber}`,
      message: message,
      from: process.env.VITE_AT_SHORT_CODE || "AfriTokeni"
    });
    console.log("SMS sent successfully:", response);
    return response;
  } catch (error) {
    console.error("SMS sending failed:", error);
    return null;
  }
}

// USSD Menu Handlers

// PIN checking and setup handlers
async function handlePinCheck(input: string, session: USSDSession): Promise<string> {
  if (!input) {
    // First time - check if user has PIN
    if (await hasUserPin(session.phoneNumber)) {
      // User has PIN - go directly to main menu
      session.currentMenu = 'main';
      session.step = 0;
      return continueSession(`Welcome back to AfriTokeni USSD Service
Please select an option:
1. Send Money
2. Check Balance
3. Withdraw Money
4. Transaction History
5. Help`);
    } else {
      // User doesn't have PIN - set it up
      session.currentMenu = 'pin_setup';
      session.step = 1;
      return continueSession('Welcome to AfriTokeni!\nYou need to set up a 4-digit PIN to secure your account.\nPlease enter your new PIN:');
    }
  }
  
  // This shouldn't be reached, but just in case
  return continueSession('Welcome to AfriTokeni!\nPlease wait...');
}

async function handlePinSetup(input: string, session: USSDSession): Promise<string> {
  const sanitized_input = input.split("*")[1];
  switch (session.step) {
    case 1:
      // First PIN entry
      if (!/^\d{4}$/.test(input)) {
        return continueSession('Invalid PIN format.\nPlease enter exactly 4 digits:');
      }
      session.data.newPin = input;
      session.step = 2;
      return continueSession('Please confirm your PIN by entering it again:');
    
    case 2:
      // PIN confirmation
      { console.log(`Confirming PIN for ${input} ${session.data.newPin}`);

      if (sanitized_input !== session.data.newPin) {
        // Reset PIN setup
        session.step = 1;
        session.data = {};
        return continueSession('PINs do not match.\nPlease enter your new 4-digit PIN again:');
      }

      console.log(`New PIN set for ${session.phoneNumber}`);

      // Save PIN and proceed to main menu
      const pinSaved = await setUserPin(session.phoneNumber, sanitized_input);
      if (pinSaved) {
        session.currentMenu = 'main';
        session.step = 0;
        session.data = {};
        
        return continueSession(`PIN set successfully!

Welcome to AfriTokeni USSD Service
Please select an option:
1. Send Money
2. Check Balance
3. Withdraw Money
4. Transaction History
5. Help`);
      } else {
        // PIN save failed, retry
        session.step = 1;
        session.data = {};
        return continueSession('Error saving PIN. Please try again.\nEnter your new 4-digit PIN:');
      }
    }  
    
    default:
      session.currentMenu = 'pin_check';
      session.step = 0;
      return handlePinCheck('', session);
  }
}

async function handleMainMenu(input: string, session: USSDSession): Promise<string> {
  if (!input) {
    return continueSession(`Welcome to AfriTokeni USSD Service
Please select an option:
1. Send Money
2. Check Balance
3. Withdraw Money
4. Transaction History
5. Help`);
  }

  console.log(`Main menu input: ${input}`);
  const sanitized_input = input.split("*")[2] ? input.split("*")[2] : input;

  switch (sanitized_input) {
    case '1':
      session.currentMenu = 'send_money';
      session.step = 1;
      return continueSession('Send Money\nEnter amount to send (UGX):');
    
    case '2':
      session.currentMenu = 'check_balance';
      session.step = 1;
      return continueSession('Check Balance\nEnter your 4-digit PIN:');
    
    case '3':
      session.currentMenu = 'withdraw';
      session.step = 1;
      return continueSession('Withdraw Money\nEnter amount (UGX):');
    
    case '4':
      return endSession(`Last 5 Transactions:

1. Received: UGX 200,000 - 25/08/2025
2. Sent: UGX 150,000 - 24/08/2025  
3. Withdraw: UGX 100,000 - 23/08/2025
4. Received: UGX 300,000 - 22/08/2025
5. Sent: UGX 50,000 - 21/08/2025

Thank you for using AfriTokeni!`);
    
    case '5':
      return endSession('Help: Call +256700000000 for support\nSMS: help to 6969');
    
    default:
      return continueSession(`Invalid option. Please try again:
1. Send Money
2. Check Balance
3. Withdraw Money
4. Transaction History
5. Help`);
  }
}

async function handleCheckBalance(input: string, session: USSDSession): Promise<string> {
  console.log(`Check balance input: ${input}`);
  const inputParts = input.split('*');
  const sanitized_input = inputParts[inputParts.length - 1] || '';
  switch (session.step) {
    case 1: {
      // PIN verification step
      if (!/^\d{4}$/.test(sanitized_input)) {
        return continueSession('Invalid PIN format.\nEnter your 4-digit PIN:');
      }
      
      // Verify PIN
      const pinCorrect = await verifyUserPin(session.phoneNumber, sanitized_input);
      if (!pinCorrect) {
        return continueSession('Incorrect PIN.\nEnter your 4-digit PIN:');
      }
      
      // PIN is correct, get user balance
      try {
        // const cleanPhone = session.phoneNumber.replace('+', '');
        const balance = await getUserBalance(session.phoneNumber);
        
        if (balance !== null) {
          return endSession(`Your Account Balance
Amount: UGX ${balance.toLocaleString()}
Available: UGX ${balance.toLocaleString()}

Thank you for using AfriTokeni!`);
        } else {
          // No balance found, assume 0
          return endSession(`Your Account Balance
Amount: UGX 0
Available: UGX 0

Thank you for using AfriTokeni!`);
        }
      } catch (error) {
        console.error('Error retrieving balance:', error);
        return endSession(`Error retrieving balance.
Please try again later.

Thank you for using AfriTokeni!`);
      }
    }
    
    default:
      session.currentMenu = 'main';
      session.step = 0;
      return handleMainMenu('', session);
  }
}

async function handleSendMoney(input: string, session: USSDSession): Promise<string> {
  // Parse input for multi-step USSD
  const inputParts = input.split('*');
  const currentInput = inputParts[inputParts.length - 1] || '';
  
  switch (session.step) {
    case 1: {
      // Step 1: Enter amount and validate user has enough balance
      const amount = parseFloat(currentInput);
      if (isNaN(amount) || amount <= 0) {
        return continueSession('Invalid amount.\nEnter amount to send (UGX):');
      }

      // Calculate fee (1% of amount)
      const fee = Math.round(amount * 0.01);
      const totalRequired = amount + fee;

      // Check user balance
      const userBalance = await DataService.getUserBalance(`+${session.phoneNumber}`);
      if (!userBalance || userBalance.balance < totalRequired) {
        const currentBalance = userBalance ? userBalance.balance : 0;
        return endSession(`Insufficient balance!
Your balance: UGX ${currentBalance.toLocaleString()}
Required: UGX ${totalRequired.toLocaleString()} (Amount: ${amount.toLocaleString()} + Fee: ${fee.toLocaleString()})

Thank you for using AfriTokeni!`);
      }

      // Store amount and fee for next step
      session.data.amount = amount;
      session.data.fee = fee;
      session.step = 2;
      return continueSession(`Amount: UGX ${amount.toLocaleString()}
Fee: UGX ${fee.toLocaleString()}
Total: UGX ${totalRequired.toLocaleString()}

Enter recipient phone number (256XXXXXXXXX):`);
    }
    
    case 2: {
      // Step 2: Enter recipient phone number and verify they exist
    //   if (!currentInput.match(/^256\d{9}$/)) {
    //     return continueSession('Invalid phone number format.\nEnter recipient phone (256XXXXXXXXX):');
    //   }

    console.log(`Searching for user by phone number: ${currentInput}`);

      // Use the new findUserByPhoneNumber method that handles both SMS and web users
      let recipient = await DataService.findUserByPhoneNumber(currentInput);
      
      if (!recipient) {
        // Try with + prefix
        recipient = await DataService.findUserByPhoneNumber(`+${currentInput}`);
      }
      
      if (!recipient) {
        // Try direct key lookup as fallback
        recipient = await DataService.getUserByKey(currentInput);
      }
      
      if (!recipient) {
        // Try with + prefix as key
        recipient = await DataService.getUserByKey(`+${currentInput}`);
      }

      if (!recipient) {
        return continueSession(`Phone number ${currentInput} is not registered with AfriTokeni.
        
Please enter a valid recipient phone number (256XXXXXXXXX):`);
      }

      session.data.recipientPhone = currentInput;
      session.data.recipientId = recipient.id;
      session.data.recipientName = `${recipient.firstName} ${recipient.lastName}`;
      session.step = 3;
      
      const amount = session.data.amount || 0;
      const fee = session.data.fee || 0;
      
      return continueSession(`Recipient: ${recipient.firstName} ${recipient.lastName}
Phone: ${currentInput}
Amount: UGX ${amount.toLocaleString()}
Fee: UGX ${fee.toLocaleString()}
Total: UGX ${(amount + fee).toLocaleString()}

Enter your PIN to confirm:`);
    }
    
    case 3: {
      // Step 3: Verify PIN and process transaction
      const isValidPin = await verifyUserPin(session.phoneNumber, currentInput);
      if (!isValidPin) {
        // Increment pin attempts
        session.data.pinAttempts = (session.data.pinAttempts || 0) + 1;
        
        if (session.data.pinAttempts >= 3) {
          return endSession(`Too many incorrect PIN attempts.
Transaction cancelled for security.

Thank you for using AfriTokeni!`);
        }
        
        return continueSession(`Incorrect PIN. ${3 - session.data.pinAttempts} attempts remaining.
Enter your PIN:`);
      }

      // PIN is correct, process the transaction
      console.log(`💳 Processing money transfer: ${session.phoneNumber} -> ${session.data.recipientPhone}, Amount: ${session.data.amount}, Fee: ${session.data.fee}`);
      
      const senderPhone = `+${session.phoneNumber}`;
      const recipientPhone = session.data.recipientPhone || '';
      const amount = session.data.amount || 0;
      const fee = session.data.fee || 0;
      
      const transferResult = await DataService.processSendMoney(
        senderPhone,
        recipientPhone,
        amount,
        fee
      );

      console.log(`Transfer result: ${JSON.stringify(transferResult)}`);

      if (!transferResult.success) {
        return endSession(`❌ Transaction Failed!
${transferResult.error}

Thank you for using AfriTokeni!`);
      }

      const transactionId = transferResult.transactionId;
      const recipientName = session.data.recipientName || 'Unknown';
      
      // Send SMS to sender
      await sendSMSNotification(
        session.phoneNumber,
        `Money sent successfully!
Amount: UGX ${amount.toLocaleString()}
To: ${recipientName} (${recipientPhone})
Fee: UGX ${fee.toLocaleString()}
Reference: ${transactionId}
Thank you for using AfriTokeni!`
      );
      
      // Send SMS to recipient
      await sendSMSNotification(
        recipientPhone,
        `You received money!
Amount: UGX ${amount.toLocaleString()}
From: ${session.phoneNumber}
Reference: ${transactionId}
Thank you for using AfriTokeni!`
      );

      return endSession(`✅ Transaction Successful!

Sent: UGX ${amount.toLocaleString()}
To: ${recipientName}
Phone: ${recipientPhone}
Fee: UGX ${fee.toLocaleString()}
Reference: ${transactionId}

Thank you for using AfriTokeni!`);
    }
    
    default:
      session.currentMenu = 'main';
      session.step = 0;
      session.data = {};
      return continueSession('Enter amount to send (UGX):');
  }
}

async function handleWithdraw(input: string, session: USSDSession): Promise<string> {
  switch (session.step) {
    case 1: {
      // Step 1: Get amount to withdraw
      if (!input) {
        return continueSession('Withdraw Money\nEnter amount (UGX):');
      }
        const inputParts = input.split('*');
        const sanitized_input = inputParts[inputParts.length - 1] || '';

      console.log(`Withdraw amount: UGX ${sanitized_input}`);

      const amount = parseInt(sanitized_input);
      if (isNaN(amount) || amount <= 0) {
        return continueSession('Invalid amount.\nEnter amount (UGX):');
      }
      
      if (amount < 1000) {
        return continueSession('Minimum withdrawal: UGX 1,000\nEnter amount (UGX):');
      }
      
      if (amount > 2000000) {
        return continueSession('Maximum withdrawal: UGX 2,000,000\nEnter amount (UGX):');
      }

      session.data.withdrawAmount = amount;
      session.step = 2;
      
      // Step 2: Check user balance
      console.log(`Checking balance for ${session.phoneNumber}`);
      try {
        const userBalance = await DataService.getUserBalance(session.phoneNumber);
        
        if (!userBalance) {
          return endSession('Unable to check balance. Please try again later.');
        }
        
        const totalRequired = amount + Math.round(amount * 0.01); // Include 1% fee
        
        if (userBalance.balance < totalRequired) {
          return endSession(`Insufficient balance.
Available: UGX ${userBalance.balance.toLocaleString()}
Required: UGX ${totalRequired.toLocaleString()} (including fee)

Thank you for using AfriTokeni!`);
        }
        
        session.data.availableBalance = userBalance.balance;
        session.data.withdrawFee = Math.round(amount * 0.01);
        session.step = 3;
        
        // Step 3: Get list of available agents
        console.log('Getting available agents...');
        const agents = await DataService.getAvailableAgents();
        
        if (agents.length === 0) {
          return endSession('No agents available at the moment. Please try again later.');
        }
        
        session.data.availableAgents = agents;
        
        let agentList = `Select an agent:
Amount: UGX ${amount.toLocaleString()}
Fee: UGX ${session.data.withdrawFee.toLocaleString()}
Total: UGX ${totalRequired.toLocaleString()}

`;
        
        agents.forEach((agent, index) => {
          agentList += `${index + 1}. ${agent.businessName}
   ${agent.location.city}, ${agent.location.address}
`;
        });
        
        agentList += '\n0. Cancel withdrawal';
        
        return continueSession(agentList);
        
      } catch (error) {
        console.error('Error checking balance:', error);
        return endSession('Unable to process withdrawal. Please try again later.');
      }
    }
      
    case 3: {
      // Step 4: Agent selection
        const inputParts = input.split('*');
        const sanitized_choice = inputParts[inputParts.length - 1] || '';
      const agentChoice = parseInt(sanitized_choice);
      
      if (agentChoice === 0) {
        return endSession('Withdrawal cancelled.\n\nThank you for using AfriTokeni!');
      }
      
      const agents = session.data.availableAgents;
      if (!agents || isNaN(agentChoice) || agentChoice < 1 || agentChoice > agents.length) {
        return continueSession('Invalid selection. Choose agent number or 0 to cancel:');
      }
      
      const selectedAgent = agents[agentChoice - 1];
      session.data.selectedAgent = selectedAgent;
      session.step = 4;
      
      const withdrawAmount = session.data.withdrawAmount || 0;
      const withdrawFee = session.data.withdrawFee || 0;
      
      return continueSession(`Selected Agent:
${selectedAgent.businessName}
${selectedAgent.location.city}, ${selectedAgent.location.address}

Amount: UGX ${withdrawAmount.toLocaleString()}
Fee: UGX ${withdrawFee.toLocaleString()}

Enter your 4-digit PIN to confirm:`);
    }
      
    case 4: {
      // Step 5: PIN verification
      const inputParts = input.split('*');
      const sanitized_input = inputParts[inputParts.length - 1] || '';
      console.log(`Verifying PIN input: ${sanitized_input.length}`);
      console.log(`Unsanitized pin input: ${input}`);
      console.log(`Session data: ${!sanitized_input} - ${sanitized_input.length !== 4} - ${isNaN(parseInt(sanitized_input))}`);
      if (!sanitized_input || sanitized_input.length !== 4) {
        session.data.pinAttempts = (session.data.pinAttempts || 0) + 1;
        
        if (session.data.pinAttempts >= 3) {
          return endSession('Too many incorrect PIN attempts. Transaction cancelled for security.');
        }
        
        return continueSession(`Invalid PIN format. Enter 4-digit PIN:
Attempts remaining: ${3 - session.data.pinAttempts}`);
      }
      
      console.log(`Verifying PIN for ${session.phoneNumber}`);
      try {
        const pinValid = await DataService.verifyUserPin(session.phoneNumber, sanitized_input);
        
        if (!pinValid) {
          session.data.pinAttempts = (session.data.pinAttempts || 0) + 1;
          
          if (session.data.pinAttempts >= 3) {
            return endSession('Incorrect PIN. Too many attempts. Transaction cancelled for security.');
          }
          
          return continueSession(`Incorrect PIN. Try again:
Attempts remaining: ${3 - session.data.pinAttempts}`);
        }
        
        session.step = 5;
        
        // Step 6: Create pending withdrawal transaction
        const withdrawalCode = Math.random().toString(36).substring(2, 8).toUpperCase();
        session.data.withdrawalCode = withdrawalCode;
        
        console.log(`Creating withdrawal transaction for ${session.phoneNumber}`);
        
        // Get user to get their ID
        const user = await DataService.findUserByPhoneNumber(session.phoneNumber);
        if (!user) {
          return endSession('User not found. Please try again later.');
        }
        
        const withdrawAmount = session.data.withdrawAmount || 0;
        const selectedAgent = session.data.selectedAgent;
        
        if (!selectedAgent) {
          return endSession('Agent not selected. Please try again.');
        }
        
        const transactionId = await DataService.createWithdrawTransaction(
          user.id,
          withdrawAmount,
          selectedAgent.id,
          withdrawalCode
        );
        
        if (!transactionId) {
          return endSession('Failed to create withdrawal transaction. Please try again later.');
        }
        
        session.data.transactionId = transactionId;
        
        const withdrawFee = session.data.withdrawFee || 0;
        
        // Send SMS with withdrawal details
        const smsMessage = `AfriTokeni Withdrawal
Code: ${withdrawalCode}
Amount: UGX ${withdrawAmount.toLocaleString()}
Fee: UGX ${withdrawFee.toLocaleString()}
Agent: ${selectedAgent.businessName}
Location: ${selectedAgent.location.city}
Valid: 24 hours
Transaction ID: ${transactionId}

Show this code to the agent with your ID to collect cash.`;

console.log(`Sending withdrawal SMS to ${session.phoneNumber}`);

        try {
          console.log(`Sending SMS with withdrawal details to ${session.phoneNumber}`);
          await sendSMSNotification(session.phoneNumber, smsMessage);
        } catch (smsError) {
          console.error('SMS sending failed:', smsError);
          // Continue even if SMS fails
        }
        
        return endSession(`✅ Withdrawal Created!

Code: ${withdrawalCode}
Amount: UGX ${withdrawAmount.toLocaleString()}
Fee: UGX ${withdrawFee.toLocaleString()}
Agent: ${selectedAgent.businessName}
Location: ${selectedAgent.location.city}

Valid for 24 hours. Show this code and your ID to the agent to collect cash.

SMS sent with details.
Transaction ID: ${transactionId}

Thank you for using AfriTokeni!`);
        
      } catch (error) {
        console.error('Error verifying PIN or creating transaction:', error);
        return endSession('Unable to process withdrawal. Please try again later.');
      }
    }
    
    default:
      // Reset to main menu if something goes wrong
      session.currentMenu = 'main';
      session.step = 0;
      return handleMainMenu('', session);
  }
}

// Mock AfricasTalking SMS sending
const sendSMS = async (phoneNumber: string, message: string) => {
    console.log(`📱 Sending SMS to ${phoneNumber}: ${message}`);
    console.log(`Using AfricasTalking credentials: ${JSON.stringify(credentials)}`);

    try {
<<<<<<< HEAD
      await sms.send({
            to: phoneNumber,
            message, 
            from: process.env.VITE_AT_SHORT_CODE || "22948"
=======
        await sms.send({
            to: phoneNumber,
            message, 
            from: process.env.VITE_AT_SHORT_CODE || "AfriTokeni"
>>>>>>> 8c2d6e8a
        });
        return {
            status: 'Success',
            message: 'Sent to 1/1 Total Cost: KES 0.8000'
        };
    } catch (error) {
        console.log(error);
        return {
            status: 'Error',
            message: 'Failed to send SMS'
        };
    }
};

// Route to send SMS verification code
app.post('/api/send-sms', async (req, res) => {
  try {
    const { phoneNumber, message, verificationCode, userId } = req.body;
    
    if (!phoneNumber || !message) {
      return res.status(400).json({
        success: false,
        error: 'Phone number and message are required'
      });
    }
    
    // Store verification code if provided
    if (verificationCode) {
      verificationCodes.set(phoneNumber, {
        code: verificationCode,
        userId: userId || 'anonymous',
        timestamp: Date.now()
      });
    }
    
    // Send SMS
    const result = await sendSMS(phoneNumber, message);
    
    if (result.status === 'Success') {
      res.json({
        success: true,
        message: 'SMS sent successfully',
        messageId: `msg_${Date.now()}`
      });
    } else {
      res.status(500).json({
        success: false,
        error: 'Failed to send SMS'
      });
    }
    
  } catch (error) {
    console.error('Error sending SMS:', error);
    res.status(500).json({
      success: false,
      error: 'Internal server error'
    });
  }
});

// Route to verify SMS code
app.post('/api/verify-code', (req, res) => {
    console.log('🔍 Verifying code...');
  try {
    const { phoneNumber, code } = req.body;
    
    if (!phoneNumber || !code) {
      return res.status(400).json({
        success: false,
        error: 'Phone number and code are required'
      });
    }
    console.log(`🔍 Checking verification code for ${phoneNumber}: ${code}`);

    const storedData = verificationCodes.get(phoneNumber);
    
    if (!storedData) {
      return res.status(400).json({
        success: false,
        error: 'No verification code found for this number'
      });
    }
    
    // Check if code has expired (10 minutes)
    if (Date.now() - storedData.timestamp > 10 * 60 * 1000) {
      verificationCodes.delete(phoneNumber);
      return res.status(400).json({
        success: false,
        error: 'Verification code has expired'
      });
    }

    console.log(`🔍 Stored code for ${code}: ${storedData.code}`);
    
    if (storedData.code === code) {
        console.log(`🔍 Verification code matched for ${phoneNumber}`);
      // Code is correct, remove it from storage
      verificationCodes.delete(phoneNumber);
      
      res.json({
        success: true,
        message: 'Code verified successfully'
      });
    } else {
      res.status(400).json({
        success: false,
        error: 'Invalid verification code'
      });
    }
    
  } catch (error) {
    console.error('Error verifying code:', error);
    res.status(500).json({
      success: false,
      error: 'Internal server error'
    });
  }
});

// Route to handle incoming SMS (webhook from AfricasTalking)
app.post('/api/webhook/sms', (req, res) => {
  try {
    const { from, text } = req.body;
    
    console.log(`📨 Received SMS from ${from}: ${text}`);
    
    // Process SMS commands here
    // For now, just log and acknowledge
    
    res.status(200).send('OK');
  } catch (error) {
    console.error('Error processing webhook:', error);
    res.status(500).send('Error');
  }
});

// Route to handle USSD requests (webhook from AfricasTalking)
app.post('/api/ussd', async (req, res) => {
  try {
    const { sessionId, phoneNumber, text } = req.body;
    
    console.log(`📱 USSD Request - Session: ${sessionId}, Phone: ${phoneNumber}, Text: "${text}"`);
    
    const session = getOrCreateSession(sessionId, phoneNumber);
    let response: string;

    // Route to appropriate handler based on current menu
    switch (session.currentMenu) {
      case 'pin_check':
        response = await handlePinCheck(text, session);
        break;
      case 'pin_setup':
        response = await handlePinSetup(text, session);
        break;
      case 'main':
        response = await handleMainMenu(text, session);
        break;
      case 'send_money':
        response = await handleSendMoney(text, session);
        break;
      case 'check_balance':
        response = await handleCheckBalance(text, session);
        break;
      case 'withdraw':
        response = await handleWithdraw(text, session);
        break;
      default:
        response = await handlePinCheck('', session);
    }

    // Clean up session if ended
    if (response.startsWith('END')) {
      ussdSessions.delete(sessionId);
      console.log(`🧹 Session ended and cleaned up: ${sessionId}`);
    }

    console.log(`📤 USSD Response: ${response}`);
    
    res.set('Content-Type', 'text/plain');
    res.send(response);
    
  } catch (error) {
    console.error('Error processing USSD webhook:', error);
    res.set('Content-Type', 'text/plain');
    res.send('END Sorry, an error occurred. Please try again.');
  }
});

// Development endpoint for PIN management
app.post('/api/dev/pins/clear', async (_req, res) => {
  if (process.env.NODE_ENV !== 'production') {
    // Clear in-memory sessions
    ussdSessions.clear();
    
    res.json({
      success: true,
      message: 'All sessions cleared successfully'
    });
  } else {
    res.status(403).json({
      success: false,
      error: 'Not available in production'
    });
  }
});

// Health check endpoint
app.get('/health', async (_req, res) => {
  try {
    // Get PIN count from DataService if available
    try {
      // This would require implementing a method to count users with PINs
      // For now, we'll use session count as a proxy
      // Session count available via ussdSessions.size
    } catch (error) {
      console.error('Error getting PIN count:', error);
    }

    res.json({
      status: 'healthy',
      timestamp: new Date().toISOString(),
      activeVerifications: verificationCodes.size,
      activeUSSDSessions: ussdSessions.size,
      dataServiceIntegrated: true,
      services: {
        sms: 'active',
        ussd: 'active',
        pin_management: 'integrated_with_dataservice',
        africastalking: credentials.username ? 'configured' : 'not configured'
      }
    });
  } catch (error) {
    console.error('Health check error:', error);
    res.status(500).json({
      status: 'unhealthy',
      error: error instanceof Error ? error.message : 'Unknown error'
    });
  }
});

// Root endpoint
app.get('/', (_req, res) => {
  res.json({
    message: 'AfriTokeni SMS & USSD Webhook Server (TypeScript)',
    version: '2.0.0',
    description: 'SMS & USSD bridge with direct DataService integration',
    endpoints: [
      'POST /api/send-sms',
      'POST /api/verify-code',
      'POST /api/webhook/sms',
      'POST /api/ussd',
      'GET /health'
    ]
  });
});

app.listen(PORT, () => {
  console.log(`🚀 AfriTokeni SMS & USSD Webhook Server (TypeScript) running on port ${PORT}`);
  console.log(`📱 SMS Service: ${credentials.username ? '✅ Configured' : '❌ Not configured'}`);
  console.log(`📞 USSD Service: ✅ Active`);
  console.log(`🗄️  DataService: ✅ Integrated`);
  console.log(`🔧 Health Check: http://localhost:${PORT}/health`);
});

// Graceful shutdown
process.on('SIGINT', () => {
  console.log('\n🛑 Shutting down SMS & USSD API server...');
  console.log(`🧹 Cleaning up ${verificationCodes.size} verification codes and ${ussdSessions.size} USSD sessions`);
  process.exit(0);
});<|MERGE_RESOLUTION|>--- conflicted
+++ resolved
@@ -833,17 +833,10 @@
     console.log(`Using AfricasTalking credentials: ${JSON.stringify(credentials)}`);
 
     try {
-<<<<<<< HEAD
-      await sms.send({
-            to: phoneNumber,
-            message, 
-            from: process.env.VITE_AT_SHORT_CODE || "22948"
-=======
         await sms.send({
             to: phoneNumber,
             message, 
             from: process.env.VITE_AT_SHORT_CODE || "AfriTokeni"
->>>>>>> 8c2d6e8a
         });
         return {
             status: 'Success',
