import { initSatellite } from "@junobuild/core";
import { FC, useEffect } from "react";
import junoConfig from "../juno.config";
import { Route, Routes, BrowserRouter, Navigate } from "react-router-dom";
import { AuthenticationProvider } from "./context/AuthenticationContext.tsx";
import Layout from "./components/Layout.tsx";
import { user_desktop_routes, user_mobile_routes } from "./routes/userRoutes.ts";
import { agent_desktop_routes, agent_mobile_routes } from "./routes/agentRoutes.ts";

// User Pages
import UserDashboard from "./pages/UserDashboard.tsx";
import SendMoney from "./pages/send/SendMoney.tsx";
import UserTransactions from "./pages/transactions/Transactions.tsx";
import UserProfile from "./pages/profile/Profile.tsx";
import AccountSettings from "./pages/profile/AccountSettings.tsx";
import SecurityPrivacy from "./pages/profile/SecurityPrivacy.tsx";
import TransactionLimits from "./pages/profile/TransactionLimits.tsx";
import HelpSupport from "./pages/profile/HelpSupport.tsx";
import WithdrawMoney from "./pages/withdraw/Withdraw.tsx";
import DepositPage from "./pages/deposit/DepositPage.tsx";
import BitcoinPage from "./pages/users/BitcoinPage.tsx";
import ExchangePage from "./pages/users/ExchangePage.tsx";
import BitcoinDepositPage from "./pages/users/BitcoinDepositPage.tsx";
import BitcoinExchangePage from "./pages/BitcoinExchangePage.tsx";
import AgentMapPage from "./pages/users/AgentMapPage.tsx";

//Agent Pages
import AgentDashboard from './pages/AgentDashboard';
import ProcessWithdrawal from './pages/withdraw/ProcessWithdrawal';
import ProcessDeposits from './pages/agents/ProcessDeposits';
import ProcessWithdrawals from './pages/agents/ProcessWithdrawals';
import AgentCustomers from './pages/AgentCustomers';
import AgentBitcoinPage from './pages/agents/AgentBitcoinPage';
import AgentExchangePage from './pages/agents/AgentExchangePage';
import AgentSettings from './pages/agent-settings';
import RoleSelection from './pages/auth/RoleSelection';
import AgentTransactions from "./pages/transactions/AgentTransactions.tsx";
import AgentFunding from './pages/agent-liquidity/AgentFunding';
import AgentSettlement from './pages/agent-liquidity/AgentSettlement';

// Auth Pages - Only KYC pages needed
import UserKYCPage from "./pages/auth/UserKYCPage";
import AgentKYCPage from "./pages/auth/AgentKYCPage";

// Admin Pages
import KYCAdmin from './pages/admin/KYCAdmin';
import AdminLogin from './pages/auth/AdminLogin';
import AdminProtectedRoute from './components/AdminProtectedRoute';

// SMS Interface
import SMSUI from "./components/SMSUI.tsx";

// Landing Page
import LandingPage from "./pages/LandingPage";
import TariffPage from "./pages/TariffPage";

const App: FC = () => {
  useEffect(() => {
    const initJuno = async () => {
      try {
        await initSatellite({
<<<<<<< HEAD
          satelliteId: junoConfig.satellite.ids?.development || "uxrrr-q7777-77774-qaaaq-cai",
=======
          satelliteId: junoConfig.satellite.ids?.development || "atbka-rp777-77775-aaaaq-cai",
>>>>>>> ed29f025
          workers: {
            auth: true,
          },
        });
        console.log("Juno satellite initialized successfully");
      } catch (error) {
        console.error("Failed to initialize Juno satellite:", error);
      }
    };
    
    initJuno();
  }, []);

  return (
    <BrowserRouter>
      <AuthenticationProvider>
        <Routes>
          {/* Auth Routes - Only Juno/ICP authentication used */}
          
          {/* SMS Interface Demo */}
          <Route path="/sms" element={<SMSUI />} />
    
          {/* User Routes */}
          <Route path="/users/*" element={
            <Layout desktop_routes={user_desktop_routes} mobile_routes={user_mobile_routes} user_type="user">
              <Routes>
                <Route path="dashboard" element={<UserDashboard />} />
                <Route path="send" element={<SendMoney />} />
                <Route path="agents" element={<AgentMapPage />} />
                <Route path="deposit" element={<DepositPage />} />
                <Route path="history" element={<UserTransactions />} />
                <Route path="withdraw" element={<WithdrawMoney />} />
                <Route path="profile" element={<UserProfile />} />
                <Route path="profile/account-settings" element={<AccountSettings />} />
                <Route path="profile/security-privacy" element={<SecurityPrivacy />} />
                <Route path="profile/transaction-limits" element={<TransactionLimits />} />
                <Route path="profile/help-support" element={<HelpSupport />} />
                <Route path="user-kyc" element={<UserKYCPage />} />
                <Route path="bitcoin" element={<BitcoinPage />} />
                <Route path="bitcoin/deposit" element={<BitcoinDepositPage />} />
                <Route path="exchange" element={<ExchangePage />} />
              </Routes>
            </Layout>
          } />
          
          {/* Agent Routes */}
          <Route path="/agents/*" element={
            <Layout desktop_routes={agent_desktop_routes} mobile_routes={agent_mobile_routes} user_type="agent">
              <Routes>
                <Route path="dashboard" element={<AgentDashboard />} />
                <Route path="withdraw" element={<ProcessWithdrawal/>} />
                <Route path="process-deposits" element={<ProcessDeposits/>} />
                <Route path="process-withdrawals" element={<ProcessWithdrawals/>} />
                <Route path="deposit" element={<ProcessDeposits/>} />
                <Route path="customers" element={<AgentCustomers/>} />
                <Route path="transactions" element={<AgentTransactions/>} />
                <Route path="bitcoin" element={<AgentBitcoinPage/>} />
                <Route path="exchange" element={<AgentExchangePage/>} />
                <Route path="location" element={<div>Location Page</div>} />
                <Route path="settings" element={<AgentSettings/>} />
                <Route path="funding" element={<AgentFunding/>} />
                <Route path="settlement" element={<AgentSettlement/>} />
                <Route path="agent-kyc" element={<AgentKYCPage />} />
              </Routes>
            </Layout>
          } />
          
          {/* Auth Routes */}
          <Route path="/auth/role-selection" element={<RoleSelection />} />
          <Route path="/auth/user-kyc" element={<UserKYCPage />} />
          <Route path="/auth/admin-login" element={<AdminLogin />} />
          
          {/* Admin Routes */}
          <Route path="/admin/kyc" element={
            <AdminProtectedRoute>
              <KYCAdmin />
            </AdminProtectedRoute>
          } />
          
          {/* Landing Page */}
          <Route path="/" element={<LandingPage />} />
          
          {/* Bitcoin Exchange Info Page */}
          <Route path="/bitcoin-exchange" element={<BitcoinExchangePage />} />
          
          {/* Tariff Page */}
          <Route path="/tariff" element={<TariffPage />} />
          
          {/* Default redirects */}
          <Route path="/dashboard" element={<Navigate to="/users/dashboard" replace />} />
        </Routes>
      </AuthenticationProvider>
    </BrowserRouter>
  );
};

export default App;<|MERGE_RESOLUTION|>--- conflicted
+++ resolved
@@ -59,11 +59,7 @@
     const initJuno = async () => {
       try {
         await initSatellite({
-<<<<<<< HEAD
-          satelliteId: junoConfig.satellite.ids?.development || "uxrrr-q7777-77774-qaaaq-cai",
-=======
-          satelliteId: junoConfig.satellite.ids?.development || "atbka-rp777-77775-aaaaq-cai",
->>>>>>> ed29f025
+          satelliteId: junoConfig.satellite.ids?.production || "dkk74-oyaaa-aaaal-askxq-cai",
           workers: {
             auth: true,
           },
