--- conflicted
+++ resolved
@@ -1,12 +1,6 @@
-<<<<<<< HEAD
 import { useCallback, useRef, useState } from 'react';
 import { getDoc, setDoc, type User as JunoUser } from '@junobuild/core';
-import { useNavigate, useLocation } from 'react-router-dom';
-=======
-import { useCallback, useState } from 'react';
-import { getDoc, setDoc, type User as JunoUser } from '@junobuild/core';
 import { useLocation, useNavigate } from 'react-router-dom';
->>>>>>> 602669e2
 
 export type UserRole = 'user' | 'agent';
 
@@ -20,7 +14,6 @@
   const [isCheckingRole, setIsCheckingRole] = useState(false);
   const navigate = useNavigate();
   const location = useLocation();
-<<<<<<< HEAD
   const inFlightRef = useRef(false);
   const lastHandledUserKeyRef = useRef<string | null>(null);
   const lastNavigatedPathRef = useRef<string | null>(null);
@@ -30,15 +23,6 @@
       return;
     }
     inFlightRef.current = true;
-    setIsCheckingRole(true);
-    try {
-      const roleDoc = await getDoc({
-        collection: 'user_roles',
-        key: junoUser.key
-      });
-=======
-
-  const checkAndRedirectUser = useCallback(async (junoUser: JunoUser) => {
     setIsCheckingRole(true);
     try {
       // Add retry logic for network issues
@@ -59,7 +43,6 @@
           await new Promise(resolve => setTimeout(resolve, 1000)); // Wait 1 second before retry
         }
       }
->>>>>>> 602669e2
 
       if (roleDoc?.data) {
         // User has existing role, redirect accordingly
@@ -70,20 +53,14 @@
         const target = roleData.role === 'agent' ? '/agents/dashboard' : '/users/dashboard';
         if (location.pathname !== target) {
           navigate(target, { replace: true });
-<<<<<<< HEAD
           lastNavigatedPathRef.current = target;
-=======
->>>>>>> 602669e2
         }
       } else {
         // New user - need to determine role
         const target = '/auth/role-selection';
         if (location.pathname !== target) {
           navigate(target, { replace: true });
-<<<<<<< HEAD
           lastNavigatedPathRef.current = target;
-=======
->>>>>>> 602669e2
         }
       }
     } catch (error) {
@@ -92,10 +69,7 @@
       const target = '/auth/role-selection';
       if (location.pathname !== target) {
         navigate(target, { replace: true });
-<<<<<<< HEAD
         lastNavigatedPathRef.current = target;
-=======
->>>>>>> 602669e2
       }
     } finally {
       lastHandledUserKeyRef.current = junoUser.key;
@@ -138,14 +112,10 @@
       const target = role === 'agent' ? '/agents/dashboard' : '/users/dashboard';
       if (location.pathname !== target) {
         // small timeout keeps UX smooth post-write
-<<<<<<< HEAD
         setTimeout(() => {
           navigate(target, { replace: true });
           lastNavigatedPathRef.current = target;
         }, 50);
-=======
-        setTimeout(() => navigate(target, { replace: true }), 50);
->>>>>>> 602669e2
       }
     } catch (error) {
       console.error('Error setting user role:', error);
