import React, { useState } from 'react';
import { useNavigate } from 'react-router-dom';
import { 
  TrendingUp, 
  Users, 
  Plus, 
  Minus, 
  Bitcoin,
  Eye,
  EyeOff,
  Wallet,
  CreditCard,
  X
} from 'lucide-react';
import { BalanceService } from '../services/BalanceService';
import { BitcoinService } from '../services/bitcoinService';
import { formatCurrencyAmount } from '../types/currency';
import { useAfriTokeni } from '../hooks/useAfriTokeni';
import { DataService } from '../services/dataService';

const AgentDashboard: React.FC = () => {
  const navigate = useNavigate();
  const { agent } = useAfriTokeni();
  const [showBalance, setShowBalance] = useState(true);
  const [showVerificationAlert, setShowVerificationAlert] = useState(true);
  
  // Get customers count
  const [customersCount, setCustomersCount] = useState(0);
<<<<<<< HEAD
  const [agentTransactions, setAgentTransactions] = useState<Transaction[]>([]);
  const [bitcoinBalance, setBitcoinBalance] = useState(0);
  const [bitcoinTransactions, setBitcoinTransactions] = useState<Array<{
    id: string;
    customerName: string;
    customerPhone: string;
    type: 'buy' | 'sell';
    amount: number;
    currency: string;
    bitcoinAmount: number;
    status: 'pending' | 'processing' | 'completed' | 'cancelled';
    createdAt: Date;
    location?: string;
    exchangeRate: number;
    agentFee?: number;
    description?: string;
  }>>([]);

  // Calculate real daily earnings from actual transactions
  const calculateDailyEarnings = (): number => {
    const today = new Date();
    const startOfDay = new Date(today.getFullYear(), today.getMonth(), today.getDate());
    const endOfDay = new Date(startOfDay.getTime() + 24 * 60 * 60 * 1000);

    let totalEarnings = 0;

    // Calculate earnings from regular transactions (2% commission)
    const todayRegularTxs = agentTransactions.filter(tx => {
      const txDate = new Date(tx.createdAt);
      return txDate >= startOfDay && txDate < endOfDay && tx.status === 'completed';
    });

    todayRegularTxs.forEach(tx => {
      totalEarnings += Math.round(tx.amount * 0.02); // 2% commission on regular transactions
    });

    // Calculate earnings from Bitcoin transactions (agent fees)
    const todayBitcoinTxs = bitcoinTransactions.filter(tx => {
      const txDate = new Date(tx.createdAt);
      return txDate >= startOfDay && txDate < endOfDay && tx.status === 'completed';
    });

    todayBitcoinTxs.forEach(tx => {
      if (tx.agentFee && tx.agentFee > 0) {
        totalEarnings += tx.agentFee;
      }
    });

    return totalEarnings;
  };
=======
>>>>>>> 5088e938

  React.useEffect(() => {
    DataService.getAllCustomers().then(customers => {
      setCustomersCount(customers.length);
    });
<<<<<<< HEAD
    
    // Load agent transactions
    if (agent) {
      // Use agent.userId for BalanceService since it tracks by user ID, not agent ID
      const transactions = BalanceService.getTransactionHistory(agent.userId || agent.id);
      setAgentTransactions(transactions);
      
      // Load agent Bitcoin balance and transactions
      BitcoinService.getAgentBitcoinBalance(agent.id).then(balance => {
        setBitcoinBalance(balance);
      }).catch(error => {
        console.error('Error loading Bitcoin balance:', error);
        setBitcoinBalance(0);
      });
      
      BitcoinService.getAgentBitcoinTransactions(agent.id).then(btcTxs => {
        setBitcoinTransactions(btcTxs);
      }).catch(error => {
        console.error('Error loading Bitcoin transactions:', error);
        setBitcoinTransactions([]);
      });
    }
  }, [agent]);

  const dailyEarnings = calculateDailyEarnings();

  // Combine regular transactions and Bitcoin transactions for display
  const allTransactions = React.useMemo(() => {
    const combined = [
      ...agentTransactions.map(tx => ({
        ...tx,
        source: 'regular' as const,
        displayType: tx.type.charAt(0).toUpperCase() + tx.type.slice(1).replace(/[_-]/g, ' '),
        displayAmount: formatCurrencyAmount(tx.amount, tx.currency as 'UGX'),
        commission: formatCurrencyAmount(Math.round(tx.amount * 0.02), tx.currency as 'UGX'),
        description: tx.description || 'Transaction'
      })),
      ...bitcoinTransactions.map(tx => ({
        ...tx,
        source: 'bitcoin' as const,
        displayType: `Bitcoin ${tx.type.charAt(0).toUpperCase() + tx.type.slice(1)}`,
        displayAmount: `${tx.bitcoinAmount} sats`,
        commission: tx.agentFee ? formatCurrencyAmount(tx.agentFee, tx.currency as 'UGX') : '0 UGX',
        description: tx.description || `Bitcoin ${tx.type}`
      }))
    ];
    
    // Sort by creation date, newest first
    return combined.sort((a, b) => new Date(b.createdAt).getTime() - new Date(a.createdAt).getTime());
  }, [agentTransactions, bitcoinTransactions]);
=======
  }, []);

  // Get agent's Bitcoin balance
  const bitcoinBalance = agent ? BalanceService.calculateBalance(agent.id, 'BTC') : 0;
  const dailyEarnings = 25000; // Mock
>>>>>>> 5088e938
  
  const formatCurrency = (amount: number): string => {
    return formatCurrencyAmount(amount, 'UGX');
  };

  // Check for liquidity alerts
  const getLiquidityAlerts = () => {
    if (!agent) return [];
    
    const alerts = [];
    const digitalBalance = agent.digitalBalance || 0;
    const cashBalance = agent.cashBalance || 0;
    
    // Critical digital balance
    if (digitalBalance < 50000) {
      alerts.push({
        type: 'critical',
        title: 'Critical Digital Balance',
        message: `Your digital balance is critically low. You may not be able to process large deposits.`,
        balance: digitalBalance,
        action: 'Fund Now',
        link: '/agents/funding'
      });
    }
    // Low digital balance
    else if (digitalBalance < 100000) {
      alerts.push({
        type: 'warning',
        title: 'Low Digital Balance',
        message: `Your digital balance is running low. Consider funding your account.`,
        balance: digitalBalance,
        action: 'Fund Account',
        link: '/agents/funding'
      });
    }
    
    // Critical cash balance
    if (cashBalance < 25000) {
      alerts.push({
        type: 'critical',
        title: 'Critical Cash Balance',
        message: `Your cash balance is critically low. You may not be able to process withdrawals.`,
        balance: cashBalance,
        action: 'Urgent Settlement',
        link: '/agents/settlement'
      });
    }
    
    return alerts;
  };

  const liquidityAlerts = getLiquidityAlerts();

  return (
    <div className="space-y-6">
      
      {/* Agent Verification Status */}
      {showVerificationAlert && (
        agent?.isActive ? (
          <div className="bg-green-50 border border-green-200 rounded-2xl p-4">
            <div className="flex items-center justify-between">
              <p className="text-green-800 text-sm">✓ Agent verified and active</p>
              <button
                onClick={() => setShowVerificationAlert(false)}
                className="text-green-600 hover:text-green-800"
              >
                <X className="w-4 h-4" />
              </button>
            </div>
          </div>
        ) : (
          <div className="bg-yellow-50 border border-yellow-200 rounded-2xl p-4">
            <div className="flex items-center justify-between">
              <p className="text-yellow-800 text-sm">⚠ Agent verification pending</p>
              <button
                onClick={() => setShowVerificationAlert(false)}
                className="text-yellow-600 hover:text-yellow-800"
              >
                <X className="w-4 h-4" />
              </button>
            </div>
          </div>
        )
      )}

      {/* Liquidity Alerts */}
      {liquidityAlerts.map((alert, index) => (
        <div 
          key={index}
          className={`border rounded-2xl p-4 ${
            alert.type === 'critical' 
              ? 'bg-red-50 border-red-200' 
              : 'bg-yellow-50 border-yellow-200'
          }`}
        >
          <div className="flex items-start justify-between">
            <div className="flex-1">
              <h4 className={`font-semibold text-sm mb-1 ${
                alert.type === 'critical' ? 'text-red-800' : 'text-yellow-800'
              }`}>
                {alert.title}
              </h4>
              <p className={`text-sm ${
                alert.type === 'critical' ? 'text-red-700' : 'text-yellow-700'
              }`}>
                {alert.message}
              </p>
              <p className={`text-xs mt-1 font-mono ${
                alert.type === 'critical' ? 'text-red-600' : 'text-yellow-600'
              }`}>
                Current balance: {formatCurrency(alert.balance)}
              </p>
            </div>
            <button
              onClick={() => navigate(alert.link)}
              className={`ml-4 px-4 py-2 rounded-lg text-sm font-semibold transition-colors ${
                alert.type === 'critical'
                  ? 'bg-red-600 text-white hover:bg-red-700'
                  : 'bg-yellow-600 text-white hover:bg-yellow-700'
              }`}
            >
              {alert.action} →
            </button>
          </div>
        </div>
      ))}

      {/* Balance Cards */}
      <div className="grid grid-cols-1 lg:grid-cols-3 gap-6">
        {/* Cash Balance */}
        <div className="bg-white border border-gray-200 p-8 rounded-2xl">
          <div className="flex justify-between items-start mb-6">
            <div>
              <p className="text-gray-600 text-sm font-medium mb-2">Cash Balance</p>
              <div className="flex items-center space-x-3">
                <p className="text-3xl font-bold text-gray-900 font-mono">
                  {showBalance ? formatCurrency(agent?.cashBalance || 0) : '••••••'}
                </p>
                <button onClick={() => setShowBalance(!showBalance)} className="text-gray-400">
                  {showBalance ? <EyeOff className="w-5 h-5" /> : <Eye className="w-5 h-5" />}
                </button>
              </div>
              <p className="text-gray-500 text-sm mt-2">Earnings</p>
            </div>
            <div className="bg-green-50 p-3 rounded-xl">
              <Wallet className="w-6 h-6 text-green-600" />
            </div>
          </div>
          <button
            onClick={() => navigate('/agents/settlement')}
            className="w-full bg-gray-900 text-white py-3 rounded-xl font-semibold hover:bg-gray-800 transition-colors"
          >
            Withdraw
          </button>
        </div>

        {/* Digital Balance */}
        <div className="bg-white border border-gray-200 p-8 rounded-2xl">
          <div className="flex justify-between items-start mb-6">
            <div>
              <p className="text-gray-600 text-sm font-medium mb-2">Digital Balance</p>
              <div className="flex items-center space-x-3">
                <p className="text-3xl font-bold text-gray-900 font-mono">
                  {showBalance ? formatCurrency(agent?.digitalBalance || 0) : '••••••'}
                </p>
                <button onClick={() => setShowBalance(!showBalance)} className="text-gray-400">
                  {showBalance ? <EyeOff className="w-5 h-5" /> : <Eye className="w-5 h-5" />}
                </button>
              </div>
              <p className="text-gray-500 text-sm mt-2">Operations</p>
            </div>
            <div className="bg-blue-50 p-3 rounded-xl">
              <CreditCard className="w-6 h-6 text-blue-600" />
            </div>
          </div>
          <button
            onClick={() => navigate('/agents/funding')}
            className="w-full bg-gray-900 text-white py-3 rounded-xl font-semibold hover:bg-gray-800 transition-colors"
          >
            Add Funds
          </button>
        </div>

        {/* Bitcoin Balance */}
        <div className="bg-gradient-to-br from-orange-50 to-yellow-50 border border-orange-200 p-8 rounded-2xl">
          <div className="flex justify-between items-start mb-6">
            <div>
              <p className="text-gray-600 text-sm font-medium mb-2">Bitcoin Balance</p>
              <div className="flex items-center space-x-3">
                <p className="text-3xl font-bold text-gray-900 font-mono">
                  {showBalance ? `₿${bitcoinBalance.toFixed(8)}` : '••••••'}
                </p>
                <button onClick={() => setShowBalance(!showBalance)} className="text-gray-400">
                  {showBalance ? <EyeOff className="w-5 h-5" /> : <Eye className="w-5 h-5" />}
                </button>
              </div>
              <p className="text-gray-600 text-sm mt-2">Ready for exchange</p>
            </div>
            <div className="bg-orange-100 p-3 rounded-xl">
              <Bitcoin className="w-6 h-6 text-orange-600" />
            </div>
          </div>
          <button
            onClick={() => navigate('/agents/bitcoin')}
            className="w-full bg-orange-600 text-white py-3 rounded-xl font-semibold hover:bg-orange-700 transition-colors"
          >
            Manage
          </button>
        </div>
      </div>

      {/* Quick Actions */}
      <div className="grid grid-cols-2 lg:grid-cols-4 gap-4">
        <button 
          onClick={() => navigate('/agents/deposit')}
          className="bg-white p-6 rounded-2xl border border-gray-200 hover:border-gray-300 transition-all"
        >
          <div className="w-12 h-12 bg-green-50 rounded-xl flex items-center justify-center mx-auto mb-3">
            <Plus className="w-6 h-6 text-green-600" />
          </div>
          <span className="text-sm font-semibold text-gray-900 block text-center">Process Deposits</span>
        </button>

        <button 
          onClick={() => navigate('/agents/withdraw')}
          className="bg-white p-6 rounded-2xl border border-gray-200 hover:border-gray-300 transition-all"
        >
          <div className="w-12 h-12 bg-red-50 rounded-xl flex items-center justify-center mx-auto mb-3">
            <Minus className="w-6 h-6 text-red-600" />
          </div>
          <span className="text-sm font-semibold text-gray-900 block text-center">Process Withdrawals</span>
        </button>

        <button 
          onClick={() => navigate('/agents/customers')}
          className="bg-white p-6 rounded-2xl border border-gray-200 hover:border-gray-300 transition-all"
        >
          <div className="w-12 h-12 bg-blue-50 rounded-xl flex items-center justify-center mx-auto mb-3">
            <Users className="w-6 h-6 text-blue-600" />
          </div>
          <span className="text-sm font-semibold text-gray-900 block text-center">Customers</span>
        </button>

        <button 
          onClick={() => navigate('/agents/settings')}
          className="bg-white p-6 rounded-2xl border border-gray-200 hover:border-gray-300 transition-all"
        >
          <div className="w-12 h-12 bg-gray-50 rounded-xl flex items-center justify-center mx-auto mb-3">
            <CreditCard className="w-6 h-6 text-gray-600" />
          </div>
          <span className="text-sm font-semibold text-gray-900 block text-center">Settings</span>
        </button>
      </div>

<<<<<<< HEAD
          <div className="bg-white rounded-xl shadow-sm p-4 sm:p-6 border border-neutral-200">
            <div className="flex items-center space-x-3 sm:space-x-4">
              <div className="w-10 h-10 sm:w-12 sm:h-12 bg-neutral-100 rounded-xl flex items-center justify-center flex-shrink-0">
                <CreditCard className="h-5 w-5 sm:h-6 sm:w-6 text-neutral-600" />
              </div>
              <div className="min-w-0">
                <p className="text-xs sm:text-sm font-semibold text-neutral-600">Today&apos;s Transactions</p>
                <p className="text-lg sm:text-xl font-bold text-neutral-900 font-mono mt-1">{allTransactions.length}</p>
              </div>
=======
      {/* Stats */}
      <div className="grid grid-cols-1 lg:grid-cols-3 gap-6">
        <div className="bg-white border border-gray-200 p-6 rounded-2xl">
          <div className="flex items-center space-x-4">
            <div className="bg-gray-50 p-3 rounded-xl">
              <TrendingUp className="w-6 h-6 text-gray-600" />
            </div>
            <div>
              <p className="text-sm text-gray-600">Daily Earnings</p>
              <p className="text-2xl font-bold text-gray-900 font-mono">{formatCurrency(dailyEarnings)}</p>
>>>>>>> 5088e938
            </div>
          </div>
        </div>

        <div className="bg-white border border-gray-200 p-6 rounded-2xl">
          <div className="flex items-center space-x-4">
            <div className="bg-gray-50 p-3 rounded-xl">
              <CreditCard className="w-6 h-6 text-gray-600" />
            </div>
            <div>
              <p className="text-sm text-gray-600">Today's Transactions</p>
              <p className="text-2xl font-bold text-gray-900 font-mono">0</p>
            </div>
          </div>
        </div>

<<<<<<< HEAD
        {/* Recent Transactions */}
        <div className="bg-white rounded-xl shadow-sm border border-neutral-200">
          <div className="px-4 sm:px-6 py-3 sm:py-4 border-b border-neutral-200 flex items-center justify-between">
            <h2 className="text-base sm:text-lg font-bold text-neutral-900">Recent Transactions</h2>
            <button onClick={() => navigate('/agents/transactions')} className="text-neutral-600 hover:text-neutral-900 text-xs sm:text-sm font-semibold transition-colors duration-200">
              View All
            </button>
          </div>
          <div className="p-4 sm:p-6">
            <div className="space-y-3 sm:space-y-4">
              {allTransactions.slice(0, 4).map((transaction) => (
                <div key={transaction.id} className="flex items-center justify-between py-3 border-b border-neutral-100 last:border-b-0">
                  <div className="flex items-center space-x-3 sm:space-x-4 min-w-0 flex-1">
                    <div className="w-8 h-8 sm:w-10 sm:h-10 bg-neutral-100 rounded-full flex items-center justify-center flex-shrink-0">
                      {transaction.source === 'bitcoin' ? (
                        <Bitcoin className="w-4 h-4 sm:w-5 sm:h-5 text-orange-600" />
                      ) : (
                        <span className="text-xs sm:text-sm font-bold text-neutral-600">
                          {transaction.description ? transaction.description.split(' ').map((n: string) => n[0]).join('').slice(0, 2) : 'TX'}
                        </span>
                      )}
                    </div>
                    <div className="min-w-0 flex-1">
                      <p className="text-xs sm:text-sm font-semibold text-neutral-900 truncate">{transaction.description}</p>
                      <p className="text-xs text-neutral-600 font-medium mt-1 truncate">
                        {transaction.displayType}
                      </p>
                    </div>
                  </div>
                  <div className="text-right flex-shrink-0 ml-2">
                    <div className="text-xs sm:text-sm font-bold text-neutral-900 font-mono">
                      {transaction.displayAmount}
                    </div>
                    <div className="text-xs mt-1">
                      <span className="text-green-600 font-bold font-mono">
                        +{transaction.commission}
                      </span>
                      <div className={`mt-1 font-semibold text-xs ${
                        transaction.status === 'completed' ? 'text-green-600' : 
                        transaction.status === 'pending' ? 'text-yellow-600' : 'text-red-600'
                      }`}>
                        {transaction.status.charAt(0).toUpperCase() + transaction.status.slice(1)}
                      </div>
                    </div>
                  </div>
                </div>
              ))}
              {allTransactions.length === 0 && (
                <div className="text-center py-6 sm:py-8">
                  <p className="text-neutral-600 text-sm">No transactions yet</p>
                </div>
              )}
=======
        <div className="bg-white border border-gray-200 p-6 rounded-2xl">
          <div className="flex items-center space-x-4">
            <div className="bg-gray-50 p-3 rounded-xl">
              <Users className="w-6 h-6 text-gray-600" />
            </div>
            <div>
              <p className="text-sm text-gray-600">Active Customers</p>
              <p className="text-2xl font-bold text-gray-900 font-mono">{customersCount}</p>
>>>>>>> 5088e938
            </div>
          </div>
        </div>
      </div>
    </div>
  );
};

export default AgentDashboard;<|MERGE_RESOLUTION|>--- conflicted
+++ resolved
@@ -13,7 +13,6 @@
   X
 } from 'lucide-react';
 import { BalanceService } from '../services/BalanceService';
-import { BitcoinService } from '../services/bitcoinService';
 import { formatCurrencyAmount } from '../types/currency';
 import { useAfriTokeni } from '../hooks/useAfriTokeni';
 import { DataService } from '../services/dataService';
@@ -26,122 +25,16 @@
   
   // Get customers count
   const [customersCount, setCustomersCount] = useState(0);
-<<<<<<< HEAD
-  const [agentTransactions, setAgentTransactions] = useState<Transaction[]>([]);
-  const [bitcoinBalance, setBitcoinBalance] = useState(0);
-  const [bitcoinTransactions, setBitcoinTransactions] = useState<Array<{
-    id: string;
-    customerName: string;
-    customerPhone: string;
-    type: 'buy' | 'sell';
-    amount: number;
-    currency: string;
-    bitcoinAmount: number;
-    status: 'pending' | 'processing' | 'completed' | 'cancelled';
-    createdAt: Date;
-    location?: string;
-    exchangeRate: number;
-    agentFee?: number;
-    description?: string;
-  }>>([]);
-
-  // Calculate real daily earnings from actual transactions
-  const calculateDailyEarnings = (): number => {
-    const today = new Date();
-    const startOfDay = new Date(today.getFullYear(), today.getMonth(), today.getDate());
-    const endOfDay = new Date(startOfDay.getTime() + 24 * 60 * 60 * 1000);
-
-    let totalEarnings = 0;
-
-    // Calculate earnings from regular transactions (2% commission)
-    const todayRegularTxs = agentTransactions.filter(tx => {
-      const txDate = new Date(tx.createdAt);
-      return txDate >= startOfDay && txDate < endOfDay && tx.status === 'completed';
-    });
-
-    todayRegularTxs.forEach(tx => {
-      totalEarnings += Math.round(tx.amount * 0.02); // 2% commission on regular transactions
-    });
-
-    // Calculate earnings from Bitcoin transactions (agent fees)
-    const todayBitcoinTxs = bitcoinTransactions.filter(tx => {
-      const txDate = new Date(tx.createdAt);
-      return txDate >= startOfDay && txDate < endOfDay && tx.status === 'completed';
-    });
-
-    todayBitcoinTxs.forEach(tx => {
-      if (tx.agentFee && tx.agentFee > 0) {
-        totalEarnings += tx.agentFee;
-      }
-    });
-
-    return totalEarnings;
-  };
-=======
->>>>>>> 5088e938
 
   React.useEffect(() => {
     DataService.getAllCustomers().then(customers => {
       setCustomersCount(customers.length);
     });
-<<<<<<< HEAD
-    
-    // Load agent transactions
-    if (agent) {
-      // Use agent.userId for BalanceService since it tracks by user ID, not agent ID
-      const transactions = BalanceService.getTransactionHistory(agent.userId || agent.id);
-      setAgentTransactions(transactions);
-      
-      // Load agent Bitcoin balance and transactions
-      BitcoinService.getAgentBitcoinBalance(agent.id).then(balance => {
-        setBitcoinBalance(balance);
-      }).catch(error => {
-        console.error('Error loading Bitcoin balance:', error);
-        setBitcoinBalance(0);
-      });
-      
-      BitcoinService.getAgentBitcoinTransactions(agent.id).then(btcTxs => {
-        setBitcoinTransactions(btcTxs);
-      }).catch(error => {
-        console.error('Error loading Bitcoin transactions:', error);
-        setBitcoinTransactions([]);
-      });
-    }
-  }, [agent]);
-
-  const dailyEarnings = calculateDailyEarnings();
-
-  // Combine regular transactions and Bitcoin transactions for display
-  const allTransactions = React.useMemo(() => {
-    const combined = [
-      ...agentTransactions.map(tx => ({
-        ...tx,
-        source: 'regular' as const,
-        displayType: tx.type.charAt(0).toUpperCase() + tx.type.slice(1).replace(/[_-]/g, ' '),
-        displayAmount: formatCurrencyAmount(tx.amount, tx.currency as 'UGX'),
-        commission: formatCurrencyAmount(Math.round(tx.amount * 0.02), tx.currency as 'UGX'),
-        description: tx.description || 'Transaction'
-      })),
-      ...bitcoinTransactions.map(tx => ({
-        ...tx,
-        source: 'bitcoin' as const,
-        displayType: `Bitcoin ${tx.type.charAt(0).toUpperCase() + tx.type.slice(1)}`,
-        displayAmount: `${tx.bitcoinAmount} sats`,
-        commission: tx.agentFee ? formatCurrencyAmount(tx.agentFee, tx.currency as 'UGX') : '0 UGX',
-        description: tx.description || `Bitcoin ${tx.type}`
-      }))
-    ];
-    
-    // Sort by creation date, newest first
-    return combined.sort((a, b) => new Date(b.createdAt).getTime() - new Date(a.createdAt).getTime());
-  }, [agentTransactions, bitcoinTransactions]);
-=======
   }, []);
 
   // Get agent's Bitcoin balance
   const bitcoinBalance = agent ? BalanceService.calculateBalance(agent.id, 'BTC') : 0;
   const dailyEarnings = 25000; // Mock
->>>>>>> 5088e938
   
   const formatCurrency = (amount: number): string => {
     return formatCurrencyAmount(amount, 'UGX');
@@ -396,17 +289,6 @@
         </button>
       </div>
 
-<<<<<<< HEAD
-          <div className="bg-white rounded-xl shadow-sm p-4 sm:p-6 border border-neutral-200">
-            <div className="flex items-center space-x-3 sm:space-x-4">
-              <div className="w-10 h-10 sm:w-12 sm:h-12 bg-neutral-100 rounded-xl flex items-center justify-center flex-shrink-0">
-                <CreditCard className="h-5 w-5 sm:h-6 sm:w-6 text-neutral-600" />
-              </div>
-              <div className="min-w-0">
-                <p className="text-xs sm:text-sm font-semibold text-neutral-600">Today&apos;s Transactions</p>
-                <p className="text-lg sm:text-xl font-bold text-neutral-900 font-mono mt-1">{allTransactions.length}</p>
-              </div>
-=======
       {/* Stats */}
       <div className="grid grid-cols-1 lg:grid-cols-3 gap-6">
         <div className="bg-white border border-gray-200 p-6 rounded-2xl">
@@ -417,7 +299,6 @@
             <div>
               <p className="text-sm text-gray-600">Daily Earnings</p>
               <p className="text-2xl font-bold text-gray-900 font-mono">{formatCurrency(dailyEarnings)}</p>
->>>>>>> 5088e938
             </div>
           </div>
         </div>
@@ -434,60 +315,6 @@
           </div>
         </div>
 
-<<<<<<< HEAD
-        {/* Recent Transactions */}
-        <div className="bg-white rounded-xl shadow-sm border border-neutral-200">
-          <div className="px-4 sm:px-6 py-3 sm:py-4 border-b border-neutral-200 flex items-center justify-between">
-            <h2 className="text-base sm:text-lg font-bold text-neutral-900">Recent Transactions</h2>
-            <button onClick={() => navigate('/agents/transactions')} className="text-neutral-600 hover:text-neutral-900 text-xs sm:text-sm font-semibold transition-colors duration-200">
-              View All
-            </button>
-          </div>
-          <div className="p-4 sm:p-6">
-            <div className="space-y-3 sm:space-y-4">
-              {allTransactions.slice(0, 4).map((transaction) => (
-                <div key={transaction.id} className="flex items-center justify-between py-3 border-b border-neutral-100 last:border-b-0">
-                  <div className="flex items-center space-x-3 sm:space-x-4 min-w-0 flex-1">
-                    <div className="w-8 h-8 sm:w-10 sm:h-10 bg-neutral-100 rounded-full flex items-center justify-center flex-shrink-0">
-                      {transaction.source === 'bitcoin' ? (
-                        <Bitcoin className="w-4 h-4 sm:w-5 sm:h-5 text-orange-600" />
-                      ) : (
-                        <span className="text-xs sm:text-sm font-bold text-neutral-600">
-                          {transaction.description ? transaction.description.split(' ').map((n: string) => n[0]).join('').slice(0, 2) : 'TX'}
-                        </span>
-                      )}
-                    </div>
-                    <div className="min-w-0 flex-1">
-                      <p className="text-xs sm:text-sm font-semibold text-neutral-900 truncate">{transaction.description}</p>
-                      <p className="text-xs text-neutral-600 font-medium mt-1 truncate">
-                        {transaction.displayType}
-                      </p>
-                    </div>
-                  </div>
-                  <div className="text-right flex-shrink-0 ml-2">
-                    <div className="text-xs sm:text-sm font-bold text-neutral-900 font-mono">
-                      {transaction.displayAmount}
-                    </div>
-                    <div className="text-xs mt-1">
-                      <span className="text-green-600 font-bold font-mono">
-                        +{transaction.commission}
-                      </span>
-                      <div className={`mt-1 font-semibold text-xs ${
-                        transaction.status === 'completed' ? 'text-green-600' : 
-                        transaction.status === 'pending' ? 'text-yellow-600' : 'text-red-600'
-                      }`}>
-                        {transaction.status.charAt(0).toUpperCase() + transaction.status.slice(1)}
-                      </div>
-                    </div>
-                  </div>
-                </div>
-              ))}
-              {allTransactions.length === 0 && (
-                <div className="text-center py-6 sm:py-8">
-                  <p className="text-neutral-600 text-sm">No transactions yet</p>
-                </div>
-              )}
-=======
         <div className="bg-white border border-gray-200 p-6 rounded-2xl">
           <div className="flex items-center space-x-4">
             <div className="bg-gray-50 p-3 rounded-xl">
@@ -496,7 +323,6 @@
             <div>
               <p className="text-sm text-gray-600">Active Customers</p>
               <p className="text-2xl font-bold text-gray-900 font-mono">{customersCount}</p>
->>>>>>> 5088e938
             </div>
           </div>
         </div>
