--- conflicted
+++ resolved
@@ -37,27 +37,6 @@
   // Get customers count
   const [customersCount, setCustomersCount] = useState(0);
   const [agentTransactions, setAgentTransactions] = useState<Transaction[]>([]);
-<<<<<<< HEAD
-  const [bitcoinBalance, setBitcoinBalance] = useState(0);
-  const [bitcoinTransactions, setBitcoinTransactions] = useState<
-    Array<{
-      id: string;
-      customerName: string;
-      customerPhone: string;
-      type: "buy" | "sell";
-      amount: number;
-      currency: string;
-      bitcoinAmount: number;
-      status: "pending" | "processing" | "completed" | "cancelled";
-      createdAt: Date;
-      location?: string;
-      exchangeRate: number;
-      agentFee?: number;
-      description?: string;
-    }>
-  >([]);
-=======
->>>>>>> c89d2889
 
   // Calculate real daily earnings from actual transactions
   const calculateDailyEarnings = (): number => {
@@ -417,44 +396,6 @@
             </button>
           </div>
 
-<<<<<<< HEAD
-          {/* Bitcoin Balance Card */}
-          <div className="rounded-xl sm:rounded-2xl border border-orange-200 bg-gradient-to-br from-orange-50 to-yellow-50 p-4 sm:p-6 lg:p-8">
-            <div className="mb-4 sm:mb-6 flex items-start justify-between">
-              <div>
-                <p className="mb-2 text-xs sm:text-sm font-medium text-gray-600">
-                  Bitcoin Balance
-                </p>
-                <div className="flex items-center space-x-2 sm:space-x-3">
-                  <p className="font-mono text-xl sm:text-2xl lg:text-3xl font-bold text-gray-900">
-                    {showBalance ? `₿${bitcoinBalance.toFixed(8)}` : "••••••"}
-                  </p>
-                  <button
-                    onClick={() => setShowBalance(!showBalance)}
-                    className="text-gray-400"
-                  >
-                    {showBalance ? (
-                      <EyeOff className="h-4 w-4 sm:h-5 sm:w-5" />
-                    ) : (
-                      <Eye className="h-4 w-4 sm:h-5 sm:w-5" />
-                    )}
-                  </button>
-                </div>
-                <p className="mt-2 text-xs sm:text-sm text-gray-600">Ready for exchange</p>
-              </div>
-              <div className="rounded-lg sm:rounded-xl bg-orange-100 p-2 sm:p-3">
-                <Bitcoin className="h-5 w-5 sm:h-6 sm:w-6 text-orange-600" />
-              </div>
-            </div>
-            <button
-              onClick={() => navigate("/agents/bitcoin")}
-              className="w-full rounded-lg sm:rounded-xl bg-orange-600 py-2.5 sm:py-3 font-semibold text-white text-sm sm:text-base transition-colors hover:bg-orange-700"
-            >
-              Manage
-            </button>
-          </div>
-=======
->>>>>>> c89d2889
         </div>
 
         {/* Quick Actions - Reorganized by Category */}
@@ -646,23 +587,6 @@
                   key={transaction.id}
                   className="flex items-center justify-between border-b border-neutral-100 py-2 sm:py-3 last:border-b-0"
                 >
-<<<<<<< HEAD
-                  <div className="flex min-w-0 flex-1 items-center space-x-2 sm:space-x-3 lg:space-x-4">
-                    <div className="flex h-6 w-6 sm:h-8 sm:w-8 lg:h-10 lg:w-10 flex-shrink-0 items-center justify-center rounded-full bg-neutral-100">
-                      {transaction.source === "bitcoin" ? (
-                        <Bitcoin className="h-3 w-3 sm:h-4 sm:w-4 lg:h-5 lg:w-5 text-orange-600" />
-                      ) : (
-                        <span className="text-xs font-bold text-neutral-600 sm:text-sm">
-                          {transaction.description
-                            ? transaction.description
-                                .split(" ")
-                                .map((n: string) => n[0])
-                                .join("")
-                                .slice(0, 2)
-                            : "TX"}
-                        </span>
-                      )}
-=======
                   <div className="flex min-w-0 flex-1 items-center space-x-3 sm:space-x-4">
                     <div className="flex h-8 w-8 flex-shrink-0 items-center justify-center rounded-full bg-neutral-100 sm:h-10 sm:w-10">
                       <span className="text-xs font-bold text-neutral-600 sm:text-sm">
@@ -674,7 +598,6 @@
                               .slice(0, 2)
                           : "TX"}
                       </span>
->>>>>>> c89d2889
                     </div>
                     <div className="min-w-0 flex-1">
                       <p className="truncate text-xs font-semibold text-neutral-900 sm:text-sm">
