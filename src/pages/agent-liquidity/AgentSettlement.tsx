--- conflicted
+++ resolved
@@ -5,10 +5,6 @@
 import { DataService } from '../../services/dataService';
 import { NotificationService } from '../../services/notificationService';
 import { useDemoMode } from '../../context/DemoModeContext';
-<<<<<<< HEAD
-import { AgentDemoDataService } from '../../services/agentDemoDataService';
-=======
->>>>>>> 4f7bd6c0
 import { formatCurrencyAmount, AfricanCurrency } from '../../types/currency';
 import { useAuthentication } from '../../context/AuthenticationContext';
 
@@ -174,11 +170,7 @@
 
       // Demo mode - instant settlement
       if (isDemoMode) {
-<<<<<<< HEAD
-        AgentDemoDataService.requestSettlement(settlementAmount, agentCurrency, selectedMethod.replace('_', ' '));
-=======
         // Demo mode: settlement simulated
->>>>>>> 4f7bd6c0
         
         const newSettlement: SettlementRequest = {
           id: reference,
