import React, { useEffect, useState } from 'react';
import { useNavigate } from 'react-router-dom';
import { useAuthentication } from '../context/AuthenticationContext';
import { useAfriTokeni } from '../hooks/useAfriTokeni';
import { useDemoMode } from '../context/DemoModeContext';
import { DemoModeModal } from '../components/DemoModeModal';
import { DemoDataService } from '../services/demoDataService';
import KYCStatusAlert from '../components/KYCStatusAlert';
import { CurrencySelector } from '../components/CurrencySelector';
import { 
  Send, 
  Bitcoin,
  ArrowUp,
  ArrowDown,
  Minus,
  Plus
} from 'lucide-react';
import { AFRICAN_CURRENCIES, formatCurrencyAmount } from '../types/currency';



const UserDashboard: React.FC = () => {
  const navigate = useNavigate();
  const { user, updateUserCurrency } = useAuthentication();
  const { isDemoMode } = useDemoMode();
  const [showDemoModal, setShowDemoModal] = useState(false);
  const { 
    transactions,
    balance,
    refreshData
  } = useAfriTokeni();

  // Get user's preferred currency or default to UGX
  const currentUser = user.user;

  // Show demo modal on first visit
  useEffect(() => {
    const hasSeenModal = localStorage.getItem('afritokeni_seen_demo_modal');
    if (!hasSeenModal) {
      setShowDemoModal(true);
      localStorage.setItem('afritokeni_seen_demo_modal', 'true');
    }
  }, []);

  // Initialize demo data if demo mode is enabled
  useEffect(() => {
    if (isDemoMode && currentUser?.email) {
      DemoDataService.initializeDemoUser(currentUser.email);
    }
  }, [isDemoMode, currentUser?.email]);
  const userCurrency = currentUser?.preferredCurrency || 'UGX';
  const currencyInfo = AFRICAN_CURRENCIES[userCurrency as keyof typeof AFRICAN_CURRENCIES];

  const formatCurrency = (amount: number): string => {
    return formatCurrencyAmount(amount, userCurrency as any);
  };

  // Get balance - use demo data if demo mode is enabled
  const getDisplayBalance = (): number => {
    if (isDemoMode) {
      const demoUser = DemoDataService.getDemoUser();
      return demoUser?.balance || 150000; // Default demo balance
    }
    if (!balance) return 0;
    // Return the balance if it matches the user's currency, otherwise return 0
    return balance.currency === userCurrency ? balance.balance : 0;
  };

  // Get transactions - use demo data if demo mode is enabled
  const getDisplayTransactions = () => {
    if (isDemoMode) {
      return DemoDataService.getUserTransactions().slice(0, 5);
    }
    return transactions.slice(0, 5);
  };

  // // Refresh data when dashboard mounts to ensure latest balance
  // useEffect(() => {
  //   if (currentUser?.id) {
  //     console.log('💰 UserDashboard - Refreshing data for user:', currentUser.id);
  //     console.log('💰 UserDashboard - Current balance:', balance);
  //     refreshData();
  //   }
  // }, [currentUser?.id, refreshData, balance]);

  // Also refresh when user navigates back to dashboard
  useEffect(() => {
    const handleFocus = () => {
      if (currentUser?.id) {
        console.log('💰 UserDashboard - Window focused, refreshing data');
        refreshData();
      }
    };

    window.addEventListener('focus', handleFocus);
    return () => window.removeEventListener('focus', handleFocus);
  }, [currentUser?.id, refreshData]);

  const formatDate = (date: Date | string): string => {
    const dateObj = date instanceof Date ? date : new Date(date);
    return dateObj.toLocaleDateString('en-US', {
      month: 'short',
      day: 'numeric',
      year: 'numeric'
    });
  };

  const getTransactionIcon = (type: string): React.ReactElement => {
    switch (type) {
      case 'send':
        return <ArrowUp className="w-4 h-4 text-red-500" />;
      case 'receive':
        return <ArrowDown className="w-4 h-4 text-green-500" />;
      case 'withdraw':
        return <Minus className="w-4 h-4 text-orange-500" />;
      case 'deposit':
        return <Plus className="w-4 h-4 text-blue-500" />;
      default:
        return <ArrowUp className="w-4 h-4" />;
    }
  };

  return (
    <div className="space-y-6">
        {/* Demo Mode Modal */}
        <DemoModeModal 
          isOpen={showDemoModal} 
          onClose={() => setShowDemoModal(false)}
          userType="user"
        />

        {/* KYC Status Alert */}
        <KYCStatusAlert user_type="user" />

        {/* Balance Cards */}
        <div className="grid grid-cols-1 lg:grid-cols-2 gap-4 md:gap-6">
          <div className="bg-white border border-gray-200 p-4 md:p-6 lg:p-8 rounded-xl md:rounded-2xl hover:border-gray-300 transition-all">
            <div className="flex justify-between items-start mb-3 md:mb-4 lg:mb-6">
              <div className="flex-1">
                <div className="flex items-center space-x-2 md:space-x-3 mb-2 md:mb-3">
                  <div className="w-10 h-10 md:w-12 md:h-12 bg-gray-50 rounded-lg md:rounded-xl flex items-center justify-center">
                    <span className="text-gray-900 font-bold text-xs md:text-sm">{userCurrency}</span>
                  </div>
                  <div>
                    <p className="text-gray-900 font-semibold text-sm md:text-base">{currencyInfo.name}</p>
                    <p className="text-gray-500 text-xs md:text-sm">Primary balance</p>
                  </div>
                </div>
              </div>
              <CurrencySelector 
                currentCurrency={userCurrency}
                onCurrencyChange={(currency) => {
                  updateUserCurrency(currency);
                }}
              />
            </div>
<<<<<<< HEAD
            <div className="mb-4 md:mb-6">
              <span className="text-2xl md:text-3xl lg:text-4xl font-bold text-gray-900 font-mono">
                {formatCurrency(getRealBalance())}
=======
            <div className="mb-6">
              <span className="text-4xl font-bold text-gray-900 font-mono">
                {formatCurrency(getDisplayBalance())}
>>>>>>> bcf02809
              </span>
            </div>
            <div className="flex justify-between items-center pt-3 md:pt-4 border-t border-gray-100">
              <span className="text-gray-500 text-xs md:text-sm">Available Balance</span>
              <div className="flex items-center space-x-1">
                <div className="w-2 h-2 bg-green-500 rounded-full"></div>
                <span className="text-green-600 font-medium text-xs md:text-sm">Active</span>
              </div>
            </div>
          </div>

          <div className="bg-white border border-gray-200 p-4 md:p-6 lg:p-8 rounded-xl md:rounded-2xl hover:border-gray-300 transition-all">
            <div className="flex justify-between items-start mb-3 md:mb-4 lg:mb-6">
              <div className="flex-1">
                <div className="flex items-center space-x-2 md:space-x-3 mb-2 md:mb-3">
                  <div className="w-10 h-10 md:w-12 md:h-12 bg-orange-50 rounded-lg md:rounded-xl flex items-center justify-center">
                    <Bitcoin className="w-5 h-5 md:w-6 md:h-6 text-orange-600" />
                  </div>
                  <div>
                    <p className="text-gray-900 font-semibold text-sm md:text-base">Bitcoin Balance</p>
                    <p className="text-gray-500 text-xs md:text-sm">Bitcoin wallet</p>
                  </div>
                </div>
              </div>
            </div>
            <div className="mb-4 md:mb-6">
              <span className="text-2xl md:text-3xl lg:text-4xl font-bold text-gray-900 font-mono">
                ₿0.00000000
              </span>
            </div>
            <div className="flex justify-between items-center pt-3 md:pt-4 border-t border-gray-100">
              <span className="text-gray-500 text-xs md:text-sm">≈ {formatCurrency(0)}</span>
              <div className="flex items-center space-x-1">
                <div className="w-2 h-2 bg-orange-500 rounded-full"></div>
                <span className="text-orange-600 font-medium text-xs md:text-sm">Bitcoin</span>
              </div>
            </div>
          </div>
        </div>

        {/* Quick Actions */}
        <div>
          <h2 className="text-lg md:text-xl font-bold text-gray-900 mb-3 md:mb-4">Quick Actions</h2>
          <div className="grid grid-cols-2 lg:grid-cols-4 gap-3 md:gap-4">
            <button 
              onClick={() => navigate('/users/deposit')}
              className="bg-white border border-gray-200 p-4 md:p-6 rounded-xl md:rounded-2xl hover:border-gray-400 transition-all text-center group"
            >
              <div className="w-12 h-12 md:w-14 md:h-14 bg-green-50 rounded-xl flex items-center justify-center mx-auto mb-2 md:mb-3 group-hover:bg-green-100 transition-colors">
                <Plus className="w-6 h-6 md:w-7 md:h-7 text-green-600" />
              </div>
              <span className="text-gray-900 font-semibold text-xs md:text-sm">Deposit Cash</span>
              <p className="text-gray-500 text-xs mt-1">Add money via agents</p>
            </button>

            <button 
              onClick={() => navigate('/users/send')}
              className="bg-white border border-gray-200 p-4 md:p-6 rounded-xl md:rounded-2xl hover:border-gray-400 transition-all text-center group"
            >
              <div className="w-12 h-12 md:w-14 md:h-14 bg-blue-50 rounded-xl flex items-center justify-center mx-auto mb-2 md:mb-3 group-hover:bg-blue-100 transition-colors">
                <Send className="w-6 h-6 md:w-7 md:h-7 text-blue-600" />
              </div>
              <span className="text-gray-900 font-semibold text-xs md:text-sm">Send Money</span>
              <p className="text-gray-500 text-xs mt-1">Transfer to contacts</p>
            </button>

            <button 
              onClick={() => navigate('/users/withdraw')}
              className="bg-white border border-gray-200 p-4 md:p-6 rounded-xl md:rounded-2xl hover:border-gray-400 transition-all text-center group"
            >
              <div className="w-12 h-12 md:w-14 md:h-14 bg-red-50 rounded-xl flex items-center justify-center mx-auto mb-2 md:mb-3 group-hover:bg-red-100 transition-colors">
                <Minus className="w-6 h-6 md:w-7 md:h-7 text-red-600" />
              </div>
              <span className="text-gray-900 font-semibold text-xs md:text-sm">Withdraw Cash</span>
              <p className="text-gray-500 text-xs mt-1">Get cash from agents</p>
            </button>

            <button 
              onClick={() => navigate('/users/bitcoin')}
              className="bg-white border border-gray-200 p-4 md:p-6 rounded-xl md:rounded-2xl hover:border-gray-400 transition-all text-center group"
            >
              <div className="w-12 h-12 md:w-14 md:h-14 bg-orange-50 rounded-xl flex items-center justify-center mx-auto mb-2 md:mb-3 group-hover:bg-orange-100 transition-colors">
                <Bitcoin className="w-6 h-6 md:w-7 md:h-7 text-orange-600" />
              </div>
              <span className="text-gray-900 font-semibold text-xs md:text-sm">Bitcoin Exchange</span>
              <p className="text-gray-500 text-xs mt-1">Convert BTC to cash</p>
            </button>
          </div>
        </div>

        {/* Recent Transactions */}
        <div className="bg-white rounded-xl md:rounded-2xl border border-gray-200">
          <div className="p-4 md:p-6 border-b border-gray-100">
            <div className="flex justify-between items-center">
              <h3 className="text-lg md:text-xl font-bold text-gray-900">Recent Transactions</h3>
              <button 
                onClick={() => navigate('/users/history')}
                className="text-gray-600 text-xs md:text-sm font-medium hover:text-gray-900 transition-colors px-3 md:px-4 py-2 rounded-lg hover:bg-gray-50"
              >
                View All
              </button>
            </div>
          </div>
          <div className="divide-y divide-gray-100">
<<<<<<< HEAD
            {transactions.length > 0 ? (
              transactions.slice(0, 5).map((transaction) => (
                <div key={transaction.id} className="p-4 md:p-6 hover:bg-gray-50 transition-colors">
=======
            {getDisplayTransactions().length > 0 ? (
              getDisplayTransactions().map((transaction) => (
                <div key={transaction.id} className="p-6 hover:bg-gray-50 transition-colors">
>>>>>>> bcf02809
                  {/* Mobile Layout */}
                  <div className="sm:hidden">
                    <div className="flex items-start space-x-3">
                      <div className="w-8 h-8 md:w-10 md:h-10 bg-gray-100 rounded-lg md:rounded-xl flex items-center justify-center flex-shrink-0">
                        {getTransactionIcon(transaction.type)}
                      </div>
                      <div className="flex-1 min-w-0">
                        <div className="flex justify-between items-start mb-1">
                          <p className="font-medium text-neutral-900 text-xs md:text-sm truncate pr-2">{transaction.description}</p>
                          <p className={`font-semibold text-sm md:text-base font-mono flex-shrink-0 ${
                            transaction.type === 'send' || transaction.type === 'withdraw' 
                              ? 'text-red-600' : 'text-green-600'
                          }`}>
                            {transaction.type === 'send' || transaction.type === 'withdraw' ? '-' : '+'}
                            {formatCurrency(transaction.amount)}
                          </p>
                        </div>
                        <div className="flex justify-between items-center">
                          <p className="text-xs text-neutral-500">{formatDate(transaction.createdAt)}</p>
                          <p className="text-xs text-neutral-500 capitalize">{transaction.status}</p>
                        </div>
                      </div>
                    </div>
                  </div>
                  
                  {/* Desktop Layout */}
                  <div className="hidden sm:flex items-center justify-between">
                    <div className="flex items-center space-x-4 flex-1 min-w-0">
                      <div className="w-10 h-10 md:w-12 md:h-12 bg-neutral-100 rounded-lg md:rounded-xl flex items-center justify-center flex-shrink-0">
                        {getTransactionIcon(transaction.type)}
                      </div>
                      <div className="min-w-0 flex-1">
                        <p className="font-medium text-neutral-900 text-sm md:text-base truncate">{transaction.description}</p>
                        <p className="text-xs md:text-sm text-neutral-500">{formatDate(transaction.createdAt)}</p>
                      </div>
                    </div>
                    <div className="text-right flex-shrink-0 ml-2">
                      <p className={`font-semibold text-sm md:text-base font-mono ${
                        transaction.type === 'send' || transaction.type === 'withdraw' 
                          ? 'text-red-600' : 'text-green-600'
                      }`}>
                        {transaction.type === 'send' || transaction.type === 'withdraw' ? '-' : '+'}
                        {formatCurrency(transaction.amount)}
                      </p>
                      <p className="text-xs md:text-sm text-neutral-500 capitalize">{transaction.status}</p>
                    </div>
                  </div>
                </div>
              ))
            ) : (
              <div className="p-6 md:p-8 lg:p-12 text-center">
                <div className="w-12 h-12 md:w-16 md:h-16 bg-neutral-100 rounded-full flex items-center justify-center mx-auto mb-3 md:mb-4">
                  <ArrowUp className="w-6 h-6 md:w-8 md:h-8 text-neutral-400" />
                </div>
                <h4 className="text-sm md:text-lg font-semibold text-neutral-900 mb-2">No transactions yet</h4>
                <p className="text-neutral-500 mb-4 md:mb-6 text-xs md:text-base">Start by sending money or making a deposit</p>
                <button 
                  onClick={() => navigate('/users/send')}
                  className="bg-neutral-900 text-white px-4 md:px-6 py-2 md:py-3 rounded-lg font-medium hover:bg-neutral-800 transition-colors text-xs md:text-base"
                >
                  Send Money
                </button>
              </div>
            )}
          </div>
        </div>
    </div>
  );
};

export default UserDashboard;<|MERGE_RESOLUTION|>--- conflicted
+++ resolved
@@ -154,15 +154,9 @@
                 }}
               />
             </div>
-<<<<<<< HEAD
             <div className="mb-4 md:mb-6">
               <span className="text-2xl md:text-3xl lg:text-4xl font-bold text-gray-900 font-mono">
-                {formatCurrency(getRealBalance())}
-=======
-            <div className="mb-6">
-              <span className="text-4xl font-bold text-gray-900 font-mono">
                 {formatCurrency(getDisplayBalance())}
->>>>>>> bcf02809
               </span>
             </div>
             <div className="flex justify-between items-center pt-3 md:pt-4 border-t border-gray-100">
@@ -267,15 +261,9 @@
             </div>
           </div>
           <div className="divide-y divide-gray-100">
-<<<<<<< HEAD
-            {transactions.length > 0 ? (
-              transactions.slice(0, 5).map((transaction) => (
-                <div key={transaction.id} className="p-4 md:p-6 hover:bg-gray-50 transition-colors">
-=======
             {getDisplayTransactions().length > 0 ? (
               getDisplayTransactions().map((transaction) => (
-                <div key={transaction.id} className="p-6 hover:bg-gray-50 transition-colors">
->>>>>>> bcf02809
+                <div key={transaction.id} className="p-4 md:p-6 hover:bg-gray-50 transition-colors">
                   {/* Mobile Layout */}
                   <div className="sm:hidden">
                     <div className="flex items-start space-x-3">
