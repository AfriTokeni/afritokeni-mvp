--- conflicted
+++ resolved
@@ -223,17 +223,6 @@
             </div>
           </div>
 
-<<<<<<< HEAD
-          {/* CTA to SMS Demo */}
-          <div className="text-center mt-12">
-            <Link
-              to="/sms"
-              className="inline-flex items-center gap-2 bg-orange-600 text-white px-8 py-4 rounded-xl text-lg font-semibold hover:bg-orange-700 transform hover:scale-105 transition-all duration-200 shadow-lg"
-            >
-              <Smartphone className="w-5 h-5" />
-              Try SMS Banking Demo
-            </Link>
-=======
           {/* SMS Lightning Commands */}
           <div className="bg-white rounded-2xl shadow-2xl border border-gray-200 p-8 max-w-3xl mx-auto">
             <div className="text-center mb-6">
@@ -274,7 +263,6 @@
                 <span>No Internet</span>
               </div>
             </div>
->>>>>>> df9dcdcd
           </div>
         </div>
       </section>
