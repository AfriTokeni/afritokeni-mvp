--- conflicted
+++ resolved
@@ -4,10 +4,6 @@
 
 export const CkUSDCSendPage = () => {
   const navigate = useNavigate();
-<<<<<<< HEAD
-  const { } = useAuthentication();
-=======
->>>>>>> d00164e9
   const [recipient, setRecipient] = useState('');
   const [amount, setAmount] = useState('');
   const [memo, setMemo] = useState('');
