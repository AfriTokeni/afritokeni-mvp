import React, { useState, useEffect, useRef } from 'react';
import { 
  Check,
  Phone,
  DollarSign,
  ArrowLeft,
  User,
  Loader2
} from 'lucide-react';
import { useNavigate } from 'react-router-dom';
import { useAfriTokeni } from '../../hooks/useAfriTokeni';
import { getDoc } from '@junobuild/core';
import { DataService } from '../../services/dataService';
import { User as UserType } from '../../types/auth';
import PageLayout from '../../components/PageLayout';

const EXCHANGE_RATE = 3800; // 1 USDT = 3800 UGX

interface TransactionResult {
  id: string;
  amount: number;
  fee: number;
  recipient: UserType;
  timestamp: Date;
}

const SendMoney: React.FC = () => {
  const navigate = useNavigate();
  const { balance, user } = useAfriTokeni();
  
  const [ugxAmount, setUgxAmount] = useState<string>('');
  const [usdcAmount, setUsdcAmount] = useState<string>('');
  const [recipientPhone, setRecipientPhone] = useState<string>('');
  const [sendStep, setSendStep] = useState<number>(1);
  const [recipient, setRecipient] = useState<UserType | null>(null);
  const [isSearchingUser, setIsSearchingUser] = useState(false);
  const [isProcessing, setIsProcessing] = useState(false);
  const [transactionResult, setTransactionResult] = useState<TransactionResult | null>(null);
  
  const searchTimeoutRef = useRef<number | null>(null);

  const formatCurrency = (amount: number): string => {
    return new Intl.NumberFormat('en-UG', {
      style: 'currency',
      currency: 'UGX'
    }).format(amount);
  };

  // Search for user by phone number
  const searchUserByPhone = async (phone: string) => {
    if (!phone || phone.length < 10) {
      setRecipient(null);
      return;
    }
    
    setIsSearchingUser(true);
    try {
      // Format phone number
      const formattedPhone = phone.startsWith('+') ? phone : `+256${phone.replace(/^0/, '')}`;
      
      // Search for user in Juno datastore using getDoc
      const userDoc = await getDoc({
        collection: 'users',
        key: formattedPhone
      });

      if (userDoc && userDoc.data) {
        setRecipient(userDoc.data as UserType);
      } else {
        setRecipient(null);
      }
    } catch (error) {
      console.error('Error searching user:', error);
      setRecipient(null);
    } finally {
      setIsSearchingUser(false);
    }
  };

  // Debounced search effect
  useEffect(() => {
    if (searchTimeoutRef.current) {
      clearTimeout(searchTimeoutRef.current);
    }

    if (recipientPhone.length >= 10) {
      searchTimeoutRef.current = window.setTimeout(() => {
        searchUserByPhone(recipientPhone);
      }, 500); // 500ms debounce
    } else {
      setRecipient(null);
    }

    // Cleanup timeout on unmount
    return () => {
      if (searchTimeoutRef.current) {
        clearTimeout(searchTimeoutRef.current);
      }
    };
  }, [recipientPhone]);

  // Calculate transaction fee (1% of amount)
  const calculateFee = (amount: number): number => {
    return amount * 0.01;
  };

  // Handle UGX amount change
  const handleUgxAmountChange = (value: string) => {
    setUgxAmount(value);
    const num = parseFloat(value);
    if (!isNaN(num) && num > 0) {
      const usdcValue = (num / EXCHANGE_RATE).toFixed(2);
      setUsdcAmount(usdcValue);
    } else {
      setUsdcAmount('');
    }
  };

  // Handle USDT amount change
  const handleUsdcAmountChange = (value: string) => {
    setUsdcAmount(value);
    const num = parseFloat(value);
    if (!isNaN(num) && num > 0) {
      const ugxValue = Math.round(num * EXCHANGE_RATE).toString();
      setUgxAmount(ugxValue);
    } else {
      setUgxAmount('');
    }
  };

  // Send money transaction
  const handleSendMoney = async () => {
    if (!user || !recipient || !ugxAmount) return;

    setIsProcessing(true);
    try {
      const sendAmount = parseFloat(ugxAmount);
      const fee = calculateFee(sendAmount);
      const totalAmount = sendAmount + fee;

      // Check if sender has sufficient balance
      const currentUser = user.user || user.agent;
      if (!currentUser) {
        alert('User not authenticated');
        return;
      }

      const senderBalance = await DataService.getUserBalance(currentUser.id);
      if (!senderBalance || senderBalance.balance < totalAmount) {
        alert('Insufficient balance');
        return;
      }

      // Create send transaction
      const sendTransaction = await DataService.createTransaction({
        userId: currentUser.id,
        type: 'send',
        amount: sendAmount,
        currency: 'UGX',
        recipientId: recipient.id,
        recipientPhone: recipientPhone,
        recipientName: `${recipient.firstName} ${recipient.lastName}`,
        status: 'completed',
        description: `Money sent to ${recipient.firstName} ${recipient.lastName}`,
        completedAt: new Date(),
        metadata: {
          smsReference: `SEND${Date.now().toString().slice(-6)}`
        }
      });

      // Create receive transaction for recipient
      await DataService.createTransaction({
        userId: recipient.id,
        type: 'receive',
        amount: sendAmount,
        currency: 'UGX',
        status: 'completed',
        description: `Money received from ${currentUser.firstName} ${currentUser.lastName}`,
        completedAt: new Date(),
        metadata: {
          smsReference: `RCV${Date.now().toString().slice(-6)}`
        }
      });

      // Update sender balance (deduct amount + fee)
      await DataService.updateUserBalance(currentUser.id, senderBalance.balance - totalAmount);

      // Update recipient balance (add amount)
      const recipientBalance = await DataService.getUserBalance(recipient.id);
      const newRecipientBalance = (recipientBalance?.balance || 0) + sendAmount;
      await DataService.updateUserBalance(recipient.id, newRecipientBalance);

      // Send SMS notifications
      try {
        // SMS to sender
        const senderSMS = `AfriTokeni: You sent UGX ${sendAmount.toLocaleString()} to ${recipient.firstName} ${recipient.lastName} (${recipientPhone}). Fee: UGX ${fee.toLocaleString()}. New balance: UGX ${(senderBalance.balance - totalAmount).toLocaleString()}. Ref: ${sendTransaction.id}`;
        await fetch(`${process.env.VITE_API_URL}/api/sms/send`, {
          method: 'POST',
          headers: { 'Content-Type': 'application/json' },
          body: JSON.stringify({
            phoneNumber: currentUser.email,
            message: senderSMS,
            transactionId: sendTransaction.id
          })
        });

        // SMS to recipient
<<<<<<< HEAD
        const recipientSMS = `AfriTokeni: You received UGX ${sendAmount.toLocaleString()} from ${user.firstName} ${user.lastName} (${user.email}). New balance: UGX ${newRecipientBalance.toLocaleString()}. Ref: ${sendTransaction.id}`;
        await fetch(`${process.env.VITE_API_URL}/api/sms/send`, {
=======
        const recipientSMS = `AfriTokeni: You received UGX ${sendAmount.toLocaleString()} from ${currentUser.firstName} ${currentUser.lastName} (${currentUser.email}). New balance: UGX ${newRecipientBalance.toLocaleString()}. Ref: ${sendTransaction.id}`;
        await fetch('http://localhost:3001/api/sms/send', {
>>>>>>> 8c2d6e8a
          method: 'POST',
          headers: { 'Content-Type': 'application/json' },
          body: JSON.stringify({
            phoneNumber: recipientPhone,
            message: recipientSMS,
            transactionId: sendTransaction.id
          })
        });
      } catch (smsError) {
        console.error('SMS sending failed:', smsError);
      }

      setTransactionResult({
        id: sendTransaction.id,
        amount: sendAmount,
        fee: fee,
        recipient: recipient,
        timestamp: new Date()
      });

      setSendStep(3);
    } catch (error) {
      console.error('Error sending money:', error);
      alert('Failed to send money. Please try again.');
    } finally {
      setIsProcessing(false);
    }
  };

  return (
    <PageLayout>
      <div className="space-y-6">
        {/* Header */}
        <div className="flex items-center justify-between">
          <div className="flex items-center space-x-4">
            <button
              onClick={() => navigate('/users/dashboard')}
              className="p-2 hover:bg-neutral-100 rounded-lg transition-colors"
            >
              <ArrowLeft className="w-5 h-5 text-neutral-600" />
            </button>
            <h1 className="text-2xl font-semibold text-neutral-900">Send Money</h1>
          </div>
        </div>

        <div className="bg-white rounded-xl shadow-sm border border-neutral-200 p-8">
          {/* Step 1: Enter recipient and amount */}
          {sendStep === 1 && (
            <div className="space-y-4">
              <div>
                <label className="block text-sm font-medium text-neutral-700 mb-3">
                  Recipient Phone Number
                </label>
                <div className="relative">
                  <Phone className="absolute left-3 top-1/2 transform -translate-y-1/2 w-5 h-5 text-neutral-400" />
                  <input
                    type="tel"
                    value={recipientPhone}
                    onChange={(e) => setRecipientPhone(e.target.value)}
                    placeholder="+256701234567"
                    className="w-full pl-10 pr-10 py-3 border border-neutral-300 rounded-lg focus:ring-2 focus:ring-neutral-900 focus:border-transparent transition-all duration-200"
                  />
                  {isSearchingUser && (
                    <Loader2 className="absolute right-3 top-1/2 transform -translate-y-1/2 w-5 h-5 text-neutral-400 animate-spin" />
                  )}
                </div>
                
                {/* Display found user */}
                {recipient && (
                  <div className="mt-3 bg-green-50 rounded-lg p-4 border border-green-200">
                    <div className="flex items-center space-x-3">
                      <div className="w-10 h-10 bg-green-100 rounded-full flex items-center justify-center">
                        <User className="w-5 h-5 text-green-600" />
                      </div>
                      <div>
                        <p className="font-semibold text-green-900">
                          {recipient.firstName} {recipient.lastName}
                        </p>
                        <p className="text-sm text-green-700">{recipient.email}</p>
                      </div>
                    </div>
                  </div>
                )}
                
                {/* User not found message */}
                {recipientPhone && !recipient && !isSearchingUser && recipientPhone.length >= 10 && (
                  <div className="mt-3 bg-yellow-50 rounded-lg p-4 border border-yellow-200">
                    <div className="flex items-center space-x-2">
                      <div className="w-2 h-2 bg-yellow-500 rounded-full"></div>
                      <p className="text-sm text-yellow-800">
                        User not found. Please verify the phone number.
                      </p>
                    </div>
                  </div>
                )}
              </div>

              <div>
                <label className="block text-sm font-medium text-neutral-700 mb-4">
                  Amount to Send
                </label>
                
                {/* UGX Input */}
                <div className="mb-6">
                  <label className="block text-xs font-medium text-neutral-600 mb-2">
                    UGX (Ugandan Shilling)
                  </label>
                  <div className="relative">
                    <DollarSign className="absolute left-3 top-1/2 transform -translate-y-1/2 w-5 h-5 text-neutral-400" />
                    <input
                      type="number"
                      value={ugxAmount}
                      onChange={(e) => handleUgxAmountChange(e.target.value)}
                      placeholder="10,000"
                      className="w-full pl-10 pr-4 py-3 border border-neutral-300 rounded-lg focus:ring-2 focus:ring-neutral-900 focus:border-transparent transition-all duration-200"
                    />
                  </div>
                  <p className="mt-2 text-sm text-neutral-500">
                    Available: {formatCurrency(balance?.balance || 0)}
                  </p>
                </div>

                {/* USD Input */}
                                {/* USDT Input */}
                <div className="mb-6">
                  <label className="block text-sm font-medium text-neutral-800 mb-2">
                    USDT (Tether Equivalent)
                  </label>
                  <div className="relative">
                    <input
                      type="number"
                      placeholder="0.00"
                      className="w-full px-4 py-3 border border-neutral-300 rounded-xl focus:ring-2 focus:ring-blue-500 focus:border-transparent text-lg font-medium"
                      value={usdcAmount}
                      onChange={(e) => handleUsdcAmountChange(e.target.value)}
                      step="0.01"
                      min="0"
                    />
                    <DollarSign className="absolute right-3 top-1/2 transform -translate-y-1/2 w-5 h-5 text-neutral-400" />
                  </div>
                  <div className="mt-2 text-sm text-neutral-600">
                    Available: ${((balance?.balance || 0) * 0.00026).toFixed(2)} USDT
                  </div>
                </div>

                {/* Exchange Rate and Summary */}
                <div className="bg-neutral-50 rounded-xl p-4 mb-6">
                  <p className="text-sm text-neutral-800">1 USDT = {EXCHANGE_RATE.toLocaleString()} UGX</p>
                  {(ugxAmount || usdcAmount) && (
                    <p className="text-sm text-neutral-600 mt-2">
                      {ugxAmount ? `UGX ${parseFloat(ugxAmount).toLocaleString()}` : ''}
                      {ugxAmount && usdcAmount ? ' ≈ ' : ''}
                      {usdcAmount ? `$${parseFloat(usdcAmount).toFixed(2)} USDT` : ''}
                    </p>
                  )}
                </div>

                <div className="bg-neutral-50 border border-neutral-200 rounded-lg p-4">
                  <p className="text-xs text-neutral-600 font-medium">Exchange Rate</p>
                  <p className="text-sm text-neutral-800">1 USD = {EXCHANGE_RATE.toLocaleString()} UGX</p>
                  {(ugxAmount || usdcAmount) && (
                    <p className="text-xs text-neutral-600 mt-2">
                      {ugxAmount ? `${parseFloat(ugxAmount).toLocaleString()} UGX` : ''} 
                      {ugxAmount && usdcAmount ? ' ≈ ' : ''}
                      {usdcAmount ? `$${parseFloat(usdcAmount).toFixed(2)} USD` : ''}
                    </p>
                  )}
                </div>
              </div>

              <button
                onClick={() => setSendStep(2)}
                disabled={!recipientPhone || !recipient || (!ugxAmount && !usdcAmount)}
                className="w-full bg-neutral-900 text-white py-3 rounded-lg font-semibold hover:bg-neutral-800 disabled:bg-neutral-300 disabled:cursor-not-allowed transition-colors duration-200"
              >
                Continue
              </button>
            </div>
          )}

          {/* Step 2: Transaction summary */}
          {sendStep === 2 && (
            <div className="space-y-6">
              <div className="bg-neutral-50 p-6 rounded-xl border border-neutral-200">
                <h3 className="font-semibold mb-4 text-neutral-900">Transaction Summary</h3>
                <div className="space-y-3 text-sm">
                  <div className="flex justify-between">
                    <span className="text-neutral-600">Recipient:</span>
                    <span className="font-medium text-neutral-900">
                      {recipient ? (
                        <div className="text-right">
                          <div>{recipient.firstName} {recipient.lastName}</div>
                          <div className="text-sm text-neutral-500">{recipientPhone}</div>
                        </div>
                      ) : (
                        recipientPhone
                      )}
                    </span>
                  </div>
                  <div className="flex justify-between">
                    <span className="text-neutral-600">Amount:</span>
                    <span className="font-medium text-neutral-900 font-mono">
                      {ugxAmount && `${parseFloat(ugxAmount).toLocaleString()} UGX`}
                      {ugxAmount && usdcAmount && ' ≈ '}
                      {usdcAmount && `$${parseFloat(usdcAmount).toFixed(2)} USD`}
                    </span>
                  </div>
                  <div className="flex justify-between">
                    <span className="text-neutral-600">Transaction Fee (1%):</span>
                    <span className="font-medium text-orange-600">
                      {ugxAmount && `${calculateFee(parseFloat(ugxAmount)).toLocaleString()} UGX`}
                    </span>
                  </div>
                  <div className="border-t border-neutral-200 pt-3 flex justify-between font-semibold">
                    <span className="text-neutral-900">Total (Amount + Fee):</span>
                    <span className="text-neutral-900 font-mono">
                      {ugxAmount && `${(parseFloat(ugxAmount) + calculateFee(parseFloat(ugxAmount))).toLocaleString()} UGX`}
                    </span>
                  </div>
                </div>
              </div>

              <div className="flex space-x-4">
                <button
                  onClick={() => setSendStep(1)}
                  disabled={isProcessing}
                  className="flex-1 bg-neutral-100 text-neutral-700 py-3 rounded-lg font-semibold hover:bg-neutral-200 transition-colors duration-200 disabled:opacity-50"
                >
                  Back
                </button>
                <button
                  onClick={handleSendMoney}
                  disabled={isProcessing}
                  className="flex-1 bg-neutral-900 text-white py-3 rounded-lg font-semibold hover:bg-neutral-800 transition-colors duration-200 disabled:opacity-50 flex items-center justify-center"
                >
                  {isProcessing ? (
                    <>
                      <Loader2 className="w-4 h-4 mr-2 animate-spin" />
                      Sending...
                    </>
                  ) : (
                    'Send Money'
                  )}
                </button>
              </div>
            </div>
          )}

          {/* Step 3: Success */}
          {sendStep === 3 && transactionResult && (
            <div className="text-center py-12">
              <div className="w-20 h-20 bg-green-100 rounded-full flex items-center justify-center mx-auto mb-6">
                <Check className="w-10 h-10 text-green-600" />
              </div>
              <h3 className="text-xl font-semibold text-neutral-900 mb-3">Money Sent Successfully!</h3>
              <p className="text-neutral-600 mb-6 font-mono">
                {transactionResult.amount.toLocaleString()} UGX has been sent to {transactionResult.recipient.firstName} {transactionResult.recipient.lastName}
              </p>
              <div className="space-y-2 text-sm text-neutral-500 bg-neutral-50 px-4 py-4 rounded-lg inline-block">
                <div>Transaction ID: {transactionResult.id}</div>
                <div>Fee: {transactionResult.fee.toLocaleString()} UGX</div>
                <div>Total: {(transactionResult.amount + transactionResult.fee).toLocaleString()} UGX</div>
              </div>
              <div className="mt-6">
                <button
                  onClick={() => {
                    setSendStep(1);
                    setRecipientPhone('');
                    setRecipient(null);
                    setUgxAmount('');
                    setUsdcAmount('');
                    setTransactionResult(null);
                  }}
                  className="bg-neutral-900 text-white px-6 py-2 rounded-lg font-semibold hover:bg-neutral-800 transition-colors duration-200"
                >
                  Send Another
                </button>
              </div>
            </div>
          )}
        </div>
      </div>
    </PageLayout>
  );
};

export default SendMoney;<|MERGE_RESOLUTION|>--- conflicted
+++ resolved
@@ -146,6 +146,13 @@
       }
 
       const senderBalance = await DataService.getUserBalance(currentUser.id);
+      const currentUser = user.user || user.agent;
+      if (!currentUser) {
+        alert('User not authenticated');
+        return;
+      }
+
+      const senderBalance = await DataService.getUserBalance(currentUser.id);
       if (!senderBalance || senderBalance.balance < totalAmount) {
         alert('Insufficient balance');
         return;
@@ -153,6 +160,7 @@
 
       // Create send transaction
       const sendTransaction = await DataService.createTransaction({
+        userId: currentUser.id,
         userId: currentUser.id,
         type: 'send',
         amount: sendAmount,
@@ -176,6 +184,7 @@
         currency: 'UGX',
         status: 'completed',
         description: `Money received from ${currentUser.firstName} ${currentUser.lastName}`,
+        description: `Money received from ${currentUser.firstName} ${currentUser.lastName}`,
         completedAt: new Date(),
         metadata: {
           smsReference: `RCV${Date.now().toString().slice(-6)}`
@@ -183,6 +192,7 @@
       });
 
       // Update sender balance (deduct amount + fee)
+      await DataService.updateUserBalance(currentUser.id, senderBalance.balance - totalAmount);
       await DataService.updateUserBalance(currentUser.id, senderBalance.balance - totalAmount);
 
       // Update recipient balance (add amount)
@@ -205,13 +215,8 @@
         });
 
         // SMS to recipient
-<<<<<<< HEAD
-        const recipientSMS = `AfriTokeni: You received UGX ${sendAmount.toLocaleString()} from ${user.firstName} ${user.lastName} (${user.email}). New balance: UGX ${newRecipientBalance.toLocaleString()}. Ref: ${sendTransaction.id}`;
-        await fetch(`${process.env.VITE_API_URL}/api/sms/send`, {
-=======
         const recipientSMS = `AfriTokeni: You received UGX ${sendAmount.toLocaleString()} from ${currentUser.firstName} ${currentUser.lastName} (${currentUser.email}). New balance: UGX ${newRecipientBalance.toLocaleString()}. Ref: ${sendTransaction.id}`;
         await fetch('http://localhost:3001/api/sms/send', {
->>>>>>> 8c2d6e8a
           method: 'POST',
           headers: { 'Content-Type': 'application/json' },
           body: JSON.stringify({
