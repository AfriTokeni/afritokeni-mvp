/**
 * DAO Dashboard
 * Main governance interface for AfriTokeni DAO
 */

import React, { useState, useEffect } from 'react';
import { Vote as VoteIcon, TrendingUp, Users, Coins, Plus, CheckCircle, XCircle, Clock, HelpCircle, ChevronDown, ChevronUp, DollarSign, Globe, Shield, FileText, Lightbulb } from 'lucide-react';
import { useAuthentication } from '../../context/AuthenticationContext';
import { useDemoMode } from '../../context/DemoModeContext';
import { AfriTokenService, TokenBalance } from '../../services/afriTokenService';
import { GovernanceService, Proposal } from '../../services/governanceService';
import { CentralizedDemoService } from '../../services/centralizedDemoService';
import CreateProposalModal from '../../components/CreateProposalModal';

const DAODashboard: React.FC = () => {
  const { user } = useAuthentication();
  const [tokenBalance, setTokenBalance] = useState<TokenBalance | null>(null);
  const [proposals, setProposals] = useState<Proposal[]>([]);
  const [activeTab, setActiveTab] = useState<'proposals' | 'my-tokens' | 'leaderboard'>('proposals');
  const [, setLoading] = useState(true);
  const [showCreateModal, setShowCreateModal] = useState(false);
  const [leaderboard, setLeaderboard] = useState<any[]>([]);
  const [totalHolders, setTotalHolders] = useState(0);
  const [showEarnInfo, setShowEarnInfo] = useState(false);
  const [showDistribution, setShowDistribution] = useState(false);
  const [totalSupply, setTotalSupply] = useState(0);

  useEffect(() => {
    loadData();
  }, [user]);

  const loadData = async () => {
    setLoading(true);
    try {
<<<<<<< HEAD
      // Always load real mainnet data - DAO is never in demo mode
      if (user?.user?.id || user?.agent?.id) {
        const userId = user?.user?.id || user?.agent?.id;
        const balance = await AfriTokenService.getBalance(userId!);
        setTokenBalance(balance);
=======
      // Use demo data if in demo mode
      if (isDemoMode) {
        const stats = CentralizedDemoService.getDemoDAOStats();
        setTokenBalance({
          balance: 1000,
        } as TokenBalance);
        const proposals = await CentralizedDemoService.getDemoProposals();
        const leaderboard = await CentralizedDemoService.getDemoLeaderboard();
        setProposals(proposals as any);
        setLeaderboard(leaderboard);
        setTotalHolders(stats.totalHolders);
        setTotalSupply(stats.totalSupply);
      } else {
        // Load real data from SNS
        if (user?.user?.id || user?.agent?.id) {
          const userId = user?.user?.id || user?.agent?.id;
          const balance = await AfriTokenService.getBalance(userId!);
          setTokenBalance(balance);
        }
        const activeProposals = await GovernanceService.getActiveProposals();
        setProposals(activeProposals);
        
        // Load leaderboard data
        const leaderboardData = await AfriTokenService.getLeaderboard(10);
        setLeaderboard(leaderboardData);
        setTotalHolders(leaderboardData.length);
        
        // Load total supply
        const supply = await AfriTokenService.getTotalSupply();
        setTotalSupply(supply);
>>>>>>> 4f7bd6c0
      }
      const activeProposals = await GovernanceService.getActiveProposals();
      setProposals(activeProposals);
      
      // Load real leaderboard data
      const leaderboardData = await AfriTokenService.getLeaderboard(10);
      setLeaderboard(leaderboardData);
      setTotalHolders(leaderboardData.length);
    } catch (error) {
      console.error('Error loading DAO data:', error);
    } finally {
      setLoading(false);
    }
  };

  const handleVote = async (proposalId: string, choice: 'yes' | 'no' | 'abstain') => {
    if (!user?.user?.id || !tokenBalance) return;

    try {
      await GovernanceService.vote(proposalId, user.user.id, choice, tokenBalance.balance);
      await loadData();
      // Success - no alert needed, just refresh
    } catch (error) {
      console.error('Error voting:', error);
    }
  };

  const getStatusColor = (status: string) => {
    switch (status) {
      case 'active': return 'bg-blue-100 text-blue-700';
      case 'passed': return 'bg-green-100 text-green-700';
      case 'rejected': return 'bg-red-100 text-red-700';
      case 'executed': return 'bg-gray-100 text-gray-700';
      default: return 'bg-gray-100 text-gray-700';
    }
  };

  const getProposalTypeLabel = (type: string) => {
    switch (type) {
      case 'fee_adjustment': return { label: 'Fee Adjustment', color: 'bg-green-100 text-green-700', icon: DollarSign };
      case 'currency_addition': return { label: 'Add Currency', color: 'bg-blue-100 text-blue-700', icon: Globe };
      case 'agent_standards': return { label: 'Agent Standards', color: 'bg-purple-100 text-purple-700', icon: Shield };
      case 'treasury': return { label: 'Treasury', color: 'bg-orange-100 text-orange-700', icon: FileText };
      case 'other': return { label: 'Other', color: 'bg-gray-100 text-gray-700', icon: Lightbulb };
      default: return { label: 'Other', color: 'bg-gray-100 text-gray-700', icon: Lightbulb };
    }
  };

  const calculateVotePercentage = (votes: number, total: number) => {
    if (total === 0) return 0;
    return Math.round((votes / total) * 100);
  };

  return (
    <div className="space-y-6">
      {/* Token Balance Card - Same style as Dashboard */}
      <div className="bg-white rounded-2xl p-8 border border-gray-200">
        <div className="flex items-center justify-between mb-6">
          <div className="flex items-center gap-3">
            <div className="w-12 h-12 bg-gray-50 rounded-xl flex items-center justify-center">
              <Coins className="w-6 h-6 text-gray-900" />
            </div>
            <div>
              <h3 className="text-lg font-semibold text-gray-900">AFRI Token Balance</h3>
              <p className="text-sm text-gray-600">Your voting power</p>
            </div>
          </div>
          <button
            onClick={() => setShowEarnInfo(!showEarnInfo)}
            className="flex items-center gap-2 text-sm text-gray-600 hover:text-gray-900 transition-colors"
          >
            <HelpCircle className="w-4 h-4" />
            <span>How to earn?</span>
          </button>
        </div>
        
        <div className="mb-4">
          <span className="text-5xl font-bold text-gray-900 font-mono">
            {tokenBalance?.balance.toLocaleString() || 0}
          </span>
          <span className="text-2xl text-gray-600 ml-2">AFRI</span>
        </div>
        
        <div className="flex items-center justify-between pt-4 border-t border-gray-100">
          <span className="text-gray-600 text-sm">{tokenBalance?.locked || 0} locked in active votes</span>
          <div className="flex items-center space-x-1">
            <div className="w-2 h-2 bg-green-500 rounded-full"></div>
            <span className="text-green-600 font-medium text-sm">Active</span>
          </div>
        </div>
        
        {/* Earn Info Dropdown */}
        {showEarnInfo && (
          <div className="mt-4 p-6 bg-gray-50 rounded-xl border border-gray-200">
            <h3 className="font-bold text-lg mb-3 text-gray-900">How to Earn AFRI Tokens</h3>
            <ul className="space-y-2 text-sm text-gray-700">
              <li className="flex items-start gap-2">
                <span className="text-gray-900 font-bold">•</span>
                <span><strong>Make Transactions:</strong> Earn 10 AFRI per transaction</span>
              </li>
              <li className="flex items-start gap-2">
                <span className="text-gray-900 font-bold">•</span>
                <span><strong>Agent Activity:</strong> Agents earn 50 AFRI per customer</span>
              </li>
              <li className="flex items-start gap-2">
                <span className="text-gray-900 font-bold">•</span>
                <span><strong>Vote on Proposals:</strong> Earn 5 AFRI for participating</span>
              </li>
              <li className="flex items-start gap-2">
                <span className="text-gray-900 font-bold">•</span>
                <span><strong>Referrals:</strong> Earn 100 AFRI per new user</span>
              </li>
            </ul>
          </div>
        )}
      </div>

      {/* Stats */}
      <div className="grid grid-cols-1 md:grid-cols-3 gap-6 mb-8">
        <div className="bg-white rounded-2xl p-6 border border-gray-200">
          <div className="flex items-center gap-4">
            <div className="w-14 h-14 bg-blue-50 rounded-xl flex items-center justify-center">
              <VoteIcon className="w-7 h-7 text-blue-600" />
            </div>
            <div>
              <div className="text-3xl font-bold text-gray-900">{proposals.length}</div>
              <div className="text-sm text-gray-600">Active Proposals</div>
            </div>
          </div>
        </div>

        <div className="bg-white rounded-2xl p-6 border border-gray-200">
          <div className="flex items-center gap-4">
            <div className="w-14 h-14 bg-green-50 rounded-xl flex items-center justify-center">
              <TrendingUp className="w-7 h-7 text-green-600" />
            </div>
            <div>
              <div className="text-3xl font-bold text-gray-900">
                {tokenBalance?.balance || 0}
              </div>
              <div className="text-sm text-gray-600">AFRI Balance</div>
            </div>
          </div>
        </div>

        <div className="bg-white rounded-2xl p-6 border border-gray-200">
          <div className="flex items-center gap-4">
            <div className="w-14 h-14 bg-gray-50 rounded-xl flex items-center justify-center">
              <Users className="w-7 h-7 text-gray-600" />
            </div>
            <div>
              <div className="text-3xl font-bold text-gray-900">
                {totalHolders > 0 ? totalHolders.toLocaleString() : '—'}
              </div>
              <div className="text-sm text-gray-600">Token Holders</div>
            </div>
          </div>
        </div>
      </div>

      {/* Token Distribution Info */}
      <div className="bg-gradient-to-r from-purple-50 to-blue-50 rounded-2xl p-6 border border-purple-200">
        <button
          onClick={() => setShowDistribution(!showDistribution)}
          className="w-full flex items-center justify-between"
        >
          <div className="flex items-start gap-3">
            <Coins className="w-6 h-6 text-purple-600 mt-1" />
            <div className="text-left">
              <h3 className="text-lg font-bold text-gray-900 mb-1">AFRI Token Distribution</h3>
              <p className="text-sm text-gray-700">
                Total Supply: <span className="font-mono font-semibold">1,000,000,000 AFRI</span>
              </p>
            </div>
          </div>
          {showDistribution ? (
            <ChevronUp className="w-5 h-5 text-purple-600" />
          ) : (
            <ChevronDown className="w-5 h-5 text-purple-600" />
          )}
        </button>
        
        {showDistribution && (
        <>
        <div className="grid grid-cols-1 md:grid-cols-2 gap-4 mt-4">
          <div className="bg-white rounded-lg p-4 border border-purple-100">
            <h4 className="font-semibold text-gray-900 mb-3">Community (45%)</h4>
            <ul className="space-y-2 text-sm text-gray-700">
              <li className="flex justify-between">
                <span>• Agents</span>
                <span className="font-mono font-semibold">250M (25%)</span>
              </li>
              <li className="flex justify-between">
                <span>• Users</span>
                <span className="font-mono font-semibold">200M (20%)</span>
              </li>
            </ul>
          </div>
          
          <div className="bg-white rounded-lg p-4 border border-purple-100">
            <h4 className="font-semibold text-gray-900 mb-3">Investors (10%)</h4>
            <ul className="space-y-2 text-sm text-gray-700">
              <li className="flex justify-between">
                <span>• Seed Round</span>
                <span className="font-mono font-semibold">50M (5%)</span>
              </li>
              <li className="flex justify-between">
                <span>• Strategic</span>
                <span className="font-mono font-semibold">50M (5%)</span>
              </li>
            </ul>
          </div>
          
          <div className="bg-white rounded-lg p-4 border border-purple-100">
            <h4 className="font-semibold text-gray-900 mb-3">Team & Advisors (20%)</h4>
            <ul className="space-y-2 text-sm text-gray-700">
              <li className="flex justify-between">
                <span>• Core Team</span>
                <span className="font-mono font-semibold">150M (15%)</span>
              </li>
              <li className="flex justify-between">
                <span>• Advisors</span>
                <span className="font-mono font-semibold">50M (5%)</span>
              </li>
            </ul>
          </div>
          
          <div className="bg-white rounded-lg p-4 border border-purple-100">
            <h4 className="font-semibold text-gray-900 mb-3">Ecosystem (25%)</h4>
            <ul className="space-y-2 text-sm text-gray-700">
              <li className="flex justify-between">
                <span>• Treasury</span>
                <span className="font-mono font-semibold">150M (15%)</span>
              </li>
              <li className="flex justify-between">
                <span>• Liquidity</span>
                <span className="font-mono font-semibold">100M (10%)</span>
              </li>
            </ul>
          </div>
        </div>
        
        <div className="mt-4 p-3 bg-white rounded-lg border border-purple-100">
          <p className="text-xs text-gray-600">
            <strong>Note:</strong> Tokens are distributed through SMS transactions, agent activities, governance participation, and referrals to ensure widespread adoption across Africa's unbanked population.
          </p>
        </div>
        </>
        )}
      </div>

      {/* Tabs */}
      <div className="flex gap-1 sm:gap-2 mb-6 border-b border-gray-200">
        <button
          onClick={() => setActiveTab('proposals')}
          className={`px-4 sm:px-6 py-3 font-semibold transition-colors ${
            activeTab === 'proposals'
              ? 'text-gray-900 border-b-2 border-gray-900'
              : 'text-gray-600 hover:text-gray-900'
          }`}
        >
          Proposals
        </button>
        <button
          onClick={() => setActiveTab('my-tokens')}
          className={`px-4 sm:px-6 py-3 font-semibold transition-colors whitespace-nowrap ${
            activeTab === 'my-tokens'
              ? 'text-gray-900 border-b-2 border-gray-900'
              : 'text-gray-600 hover:text-gray-900'
          }`}
        >
          My Tokens
        </button>
        <button
          onClick={() => setActiveTab('leaderboard')}
          className={`px-4 sm:px-6 py-3 font-semibold transition-colors ${
            activeTab === 'leaderboard'
              ? 'text-gray-900 border-b-2 border-gray-900'
              : 'text-gray-600 hover:text-gray-900'
          }`}
        >
          Leaderboard
        </button>
      </div>

      {/* Proposals Tab */}
      {activeTab === 'proposals' && (
        <div className="space-y-4">
          <div className="flex items-center justify-between mb-4">
            <h2 className="text-xl font-bold text-gray-900">Active Proposals</h2>
            <button 
              onClick={() => setShowCreateModal(true)}
              className="flex items-center gap-2 px-4 py-2 bg-gray-900 text-white rounded-lg hover:bg-gray-800 transition-colors"
            >
              <Plus className="w-4 h-4" />
              Create Proposal
            </button>
          </div>

          {proposals.map((proposal) => {
            const totalVotes = proposal.votes.yes + proposal.votes.no + proposal.votes.abstain;
            const yesPercentage = calculateVotePercentage(proposal.votes.yes, totalVotes);
            const noPercentage = calculateVotePercentage(proposal.votes.no, totalVotes);
            const typeInfo = getProposalTypeLabel(proposal.type);
            const TypeIcon = typeInfo.icon;

            return (
              <div key={proposal.id} className="bg-white rounded-xl p-6 border border-gray-200">
                <div className="flex items-start justify-between mb-4">
                  <div className="flex-1">
                    <div className="flex items-center gap-2 mb-3">
                      <span className={`px-3 py-1 rounded-full text-xs font-semibold flex items-center gap-1.5 ${typeInfo.color}`}>
                        <TypeIcon className="w-3.5 h-3.5" />
                        {typeInfo.label}
                      </span>
                      <span className={`px-3 py-1 rounded-full text-xs font-semibold ${getStatusColor(proposal.status)}`}>
                        {proposal.status.toUpperCase()}
                      </span>
                      <span className="text-xs text-gray-400">{proposal.id}</span>
                    </div>
                    <h3 className="text-xl font-bold text-gray-900 mb-2">{proposal.title}</h3>
                    <p className="text-gray-600 mb-4">{proposal.description}</p>
                  </div>
                </div>

                {/* Voting Progress */}
                <div className="mb-4">
                  <div className="flex items-center justify-between text-sm mb-2">
                    <span className="text-gray-600">Voting Progress</span>
                    <span className="text-gray-900 font-semibold">
                      {totalVotes.toLocaleString()} votes
                    </span>
                  </div>
                  <div className="h-2 bg-gray-100 rounded-full overflow-hidden flex">
                    <div
                      className="bg-green-500"
                      style={{ width: `${yesPercentage}%` }}
                    />
                    <div
                      className="bg-red-500"
                      style={{ width: `${noPercentage}%` }}
                    />
                  </div>
                  <div className="flex items-center justify-between mt-2 text-sm">
                    <span className="text-green-600 font-semibold">
                      {yesPercentage}% Yes ({proposal.votes.yes.toLocaleString()})
                    </span>
                    <span className="text-red-600 font-semibold">
                      {noPercentage}% No ({proposal.votes.no.toLocaleString()})
                    </span>
                  </div>
                </div>

                {/* Voting Buttons */}
                {proposal.status === 'active' && (
                  <div className="flex gap-3">
                    <button
                      onClick={() => handleVote(proposal.id, 'yes')}
                      className="flex-1 flex items-center justify-center gap-1.5 px-3 py-2.5 sm:px-4 sm:py-3 bg-green-600 text-white rounded-lg hover:bg-green-700 transition-colors text-sm sm:text-base"
                    >
                      <CheckCircle className="w-4 h-4" />
                      <span className="hidden xs:inline">Vote </span>Yes
                    </button>
                    <button
                      onClick={() => handleVote(proposal.id, 'no')}
                      className="flex-1 flex items-center justify-center gap-1.5 px-3 py-2.5 sm:px-4 sm:py-3 bg-red-600 text-white rounded-lg hover:bg-red-700 transition-colors text-sm sm:text-base"
                    >
                      <XCircle className="w-4 h-4" />
                      <span className="hidden xs:inline">Vote </span>No
                    </button>
                    <button
                      onClick={() => handleVote(proposal.id, 'abstain')}
                      className="px-4 py-2.5 sm:px-6 sm:py-3 bg-gray-200 text-gray-700 rounded-lg hover:bg-gray-300 transition-colors text-sm sm:text-base"
                    >
                      Abstain
                    </button>
                  </div>
                )}

                {/* Time Remaining */}
                <div className="flex items-center gap-2 mt-4 text-sm text-gray-500">
                  <Clock className="w-4 h-4" />
                  <span>
                    Ends: {new Date(proposal.votingEndsAt).toLocaleDateString()}
                  </span>
                </div>
              </div>
            );
          })}
        </div>
      )}

      {/* My Tokens Tab */}
      {activeTab === 'my-tokens' && tokenBalance && (
        <div className="space-y-6">
          <div className="bg-white rounded-xl p-6 border border-gray-200">
            <h3 className="text-lg font-bold text-gray-900 mb-4">Token Breakdown</h3>
            <div className="space-y-3">
              <div className="flex items-center justify-between">
                <span className="text-gray-600">From Transactions</span>
                <span className="font-semibold text-gray-900">
                  {isDemoMode ? '250' : (tokenBalance.earned?.transactions || 0).toLocaleString()} AFRI
                </span>
              </div>
              <div className="flex items-center justify-between">
                <span className="text-gray-600">From Agent Activity</span>
                <span className="font-semibold text-gray-900">
                  {isDemoMode ? '500' : (tokenBalance.earned?.agentActivity || 0).toLocaleString()} AFRI
                </span>
              </div>
              <div className="flex items-center justify-between">
                <span className="text-gray-600">From Referrals</span>
                <span className="font-semibold text-gray-900">
                  {isDemoMode ? '150' : (tokenBalance.earned?.referrals || 0).toLocaleString()} AFRI
                </span>
              </div>
              <div className="flex items-center justify-between">
                <span className="text-gray-600">From Staking</span>
                <span className="font-semibold text-gray-900">
                  {isDemoMode ? '100' : (tokenBalance.earned?.staking || 0).toLocaleString()} AFRI
                </span>
              </div>
              <div className="pt-3 border-t border-gray-200 flex items-center justify-between">
                <span className="font-bold text-gray-900">Total Balance</span>
                <span className="font-bold text-gray-900 text-xl">
                  {tokenBalance.balance.toLocaleString()} AFRI
                </span>
              </div>
            </div>
          </div>

          <div className="bg-blue-50 rounded-xl p-6 border border-blue-200">
            <h3 className="font-semibold text-gray-900 mb-3">📱 Earn AFRI via SMS</h3>
            <div className="space-y-2 font-mono text-sm">
              <div className="text-gray-700">
                <span className="text-blue-600">AFRI</span> - Check your AFRI balance
              </div>
              <div className="text-gray-700">
                <span className="text-blue-600">VOTE YES PROP-001</span> - Vote on proposals
              </div>
            </div>
          </div>
        </div>
      )}

      {/* Leaderboard Tab */}
      {activeTab === 'leaderboard' && (
        <div className="bg-white rounded-xl p-6 border border-gray-200">
          <h3 className="text-lg font-bold text-gray-900 mb-4">Top Token Holders</h3>
          {leaderboard.length === 0 ? (
            <div className="text-center py-8 text-gray-500">
              Loading leaderboard data...
            </div>
          ) : (
            <div className="space-y-3">
              {leaderboard.map((holder, index) => {
                const rank = holder.rank || index + 1;
                const displayName = holder.name || holder.userId || 'Anonymous';
                const votingPower = holder.votingPower || `${((holder.balance / totalSupply) * 100).toFixed(2)}%`;
                
                return (
                  <div key={holder.address || index} className="flex items-center justify-between p-3 bg-gray-50 rounded-lg">
                    <div className="flex items-center gap-3">
                      <div className={`w-8 h-8 rounded-full flex items-center justify-center font-bold ${
                        rank === 1 ? 'bg-yellow-400 text-yellow-900' :
                        rank === 2 ? 'bg-gray-300 text-gray-700' :
                        rank === 3 ? 'bg-orange-400 text-orange-900' :
                        'bg-gray-200 text-gray-600'
                      }`}>
                        {rank}
                      </div>
                      <div>
                        <div className="font-semibold text-gray-900">{displayName}</div>
                        <div className="text-sm text-gray-500">
                          {holder.proposalsCreated ? `${holder.proposalsCreated} proposals • ${holder.votesParticipated} votes` : 'Token Holder'}
                        </div>
                      </div>
                    </div>
                    <div className="text-right">
                      <div className="font-bold text-gray-900">
                        {holder.balance.toLocaleString()} AFRI
                      </div>
                      <div className="text-sm text-gray-500">
                        {votingPower} voting power
                      </div>
                    </div>
                  </div>
                );
              })}
            </div>
          )}
        </div>
      )}

      {/* Create Proposal Modal */}
      <CreateProposalModal
        isOpen={showCreateModal}
        onClose={() => setShowCreateModal(false)}
        userId={user?.user?.id || ''}
        userTokens={tokenBalance?.balance || 0}
        onSuccess={loadData}
      />
    </div>
  );
};

export default DAODashboard;<|MERGE_RESOLUTION|>--- conflicted
+++ resolved
@@ -32,13 +32,6 @@
   const loadData = async () => {
     setLoading(true);
     try {
-<<<<<<< HEAD
-      // Always load real mainnet data - DAO is never in demo mode
-      if (user?.user?.id || user?.agent?.id) {
-        const userId = user?.user?.id || user?.agent?.id;
-        const balance = await AfriTokenService.getBalance(userId!);
-        setTokenBalance(balance);
-=======
       // Use demo data if in demo mode
       if (isDemoMode) {
         const stats = CentralizedDemoService.getDemoDAOStats();
@@ -69,7 +62,6 @@
         // Load total supply
         const supply = await AfriTokenService.getTotalSupply();
         setTotalSupply(supply);
->>>>>>> 4f7bd6c0
       }
       const activeProposals = await GovernanceService.getActiveProposals();
       setProposals(activeProposals);
