--- conflicted
+++ resolved
@@ -30,61 +30,11 @@
   const loadData = async () => {
     setLoading(true);
     try {
-<<<<<<< HEAD
       // Always load real mainnet data - DAO is never in demo mode
       if (user?.user?.id || user?.agent?.id) {
         const userId = user?.user?.id || user?.agent?.id;
         const balance = await AfriTokenService.getBalance(userId!);
         setTokenBalance(balance);
-=======
-      if (isDemoMode) {
-        // Use demo data
-        const demoUser = DemoDataService.getDemoUser();
-        if (demoUser) {
-          setTokenBalance({
-            userId: demoUser.id,
-            balance: demoUser.daoTokens,
-            earned: {
-              transactions: 1200,
-              agentActivity: 0,
-              referrals: 500,
-              staking: 300,
-            },
-            locked: 0,
-            lastUpdated: new Date(),
-          });
-        }
-        
-        // Generate demo leaderboard
-        const demoLeaderboard = DemoDataService.generateDAOLeaderboard(20);
-        console.log('Demo leaderboard generated:', demoLeaderboard);
-        setLeaderboard(demoLeaderboard);
-        setTotalHolders(demoLeaderboard.length);
-        
-        // Get demo proposals
-        const demoProposals = GovernanceService.getDemoProposals();
-        setProposals(demoProposals);
-        
-        // Load total supply
-        const supply = await AfriTokenService.getTotalSupply();
-        setTotalSupply(supply);
-      } else {
-        if (user?.user?.id) {
-          const balance = await AfriTokenService.getBalance(user.user.id);
-          setTokenBalance(balance);
-        }
-        const activeProposals = await GovernanceService.getActiveProposals();
-        setProposals(activeProposals);
-        
-        // Load real leaderboard data
-        const leaderboardData = await AfriTokenService.getLeaderboard(10);
-        setLeaderboard(leaderboardData);
-        setTotalHolders(leaderboardData.length);
-        
-        // Load total supply
-        const supply = await AfriTokenService.getTotalSupply();
-        setTotalSupply(supply);
->>>>>>> d00164e9
       }
       const activeProposals = await GovernanceService.getActiveProposals();
       setProposals(activeProposals);
@@ -93,6 +43,10 @@
       const leaderboardData = await AfriTokenService.getLeaderboard(10);
       setLeaderboard(leaderboardData);
       setTotalHolders(leaderboardData.length);
+      
+      // Load total supply
+      const supply = await AfriTokenService.getTotalSupply();
+      setTotalSupply(supply);
     } catch (error) {
       console.error('Error loading DAO data:', error);
     } finally {
@@ -543,12 +497,7 @@
               {leaderboard.map((holder, index) => {
                 const rank = holder.rank || index + 1;
                 const displayName = holder.name || holder.userId || 'Anonymous';
-<<<<<<< HEAD
-                const totalSupply = AfriTokenService.getTotalSupply();
-                const votingPower = holder.votingPower || `${((Number(holder.balance) / Number(totalSupply)) * 100).toFixed(2)}%`;
-=======
                 const votingPower = holder.votingPower || `${((holder.balance / totalSupply) * 100).toFixed(2)}%`;
->>>>>>> d00164e9
                 
                 return (
                   <div key={holder.address || index} className="flex items-center justify-between p-3 bg-gray-50 rounded-lg">
